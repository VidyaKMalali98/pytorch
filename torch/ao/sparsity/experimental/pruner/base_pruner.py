--- conflicted
+++ resolved
@@ -1,4 +1,5 @@
 
+import copy
 import warnings
 import abc
 
@@ -10,13 +11,9 @@
 
 from .parametrization import PruningParametrization, ZeroesParametrization, ActivationReconstruction, BiasHook
 
-<<<<<<< HEAD
+from torch.ao.sparsity import BaseSparsifier, module_to_fqn, fqn_to_module
+
 SUPPORTED_MODULES = {  # added to config if None given
-=======
-from torch.ao.sparsity import BaseSparsifier, fqn_to_module
-
-SUPPORTED_MODULES = {
->>>>>>> 1ba53f4a
     nn.Linear,
     nn.Conv2d,
     nn.BatchNorm2d,  # will need manual update to match conv2d
@@ -90,8 +87,7 @@
                 module.bias = None
             self.bias_handles.append(module.register_forward_hook(BiasHook(module.parametrizations.weight[0], self.prune_bias)))
 
-<<<<<<< HEAD
-    def prepare(self, model, config, also_prune_bias=True):
+    def prepare(self, model, config):
         r"""Prepares a model, by adding the parametrizations and forward post-hooks.
         Note::
             The model is modified inplace. If you need to preserve the original
@@ -103,12 +99,9 @@
         - config [list]: configuration elements could either be instances of
             nn.Module or dict maps. The dicts must have a key 'module' with the
             value being an instance of a nn.Module.
-        - also_prune_bias [bool]: whether to prune bias in addition to weights (to prune full output channel)
-            or not; default=True.
         """
         self.model = model  # TODO: Need to figure out how to load without this.
         self.config = config
-        self.prune_bias = also_prune_bias
 
         # If no config -- try getting all the supported layers
         if self.config is None:
@@ -121,7 +114,7 @@
                     if type(child) in SUPPORTED_MODULES:
                         self.config.append(child)
                     else:
-                        if type(child) in NEEDS_MANUAL_UPDATE and also_prune_bias:
+                        if type(child) in NEEDS_MANUAL_UPDATE and self.prune_bias:
                             warnings.warn(f"Models with {type(child)} layers must have pruned outputs provided by user.")
                         stack.append(child)
 
@@ -131,7 +124,7 @@
             local_args = copy.deepcopy(self.defaults)
             local_args.update(module_config)
             module = local_args['module']
-            module_fqn = _module_to_fqn(model, module)
+            module_fqn = module_to_fqn(model, module)
             if module_fqn and module_fqn[0] == '.':
                 module_fqn = module_fqn[1:]
             local_args['fqn'] = module_fqn
@@ -139,8 +132,6 @@
 
         self._prepare()
 
-=======
->>>>>>> 1ba53f4a
     def squash_mask(self, use_path=False, *args, **kwargs):
         for config in self.module_groups:
             if use_path:
@@ -155,12 +146,6 @@
                 del module._buffers['mask']
             delattr(module, 'mask')
 
-<<<<<<< HEAD
-    def convert(self):
-        # TODO: Call the torch.ao.utils.convert in here
-        raise NotImplementedError('`convert` is not implemented. Please, use '
-                                  '`torch.ao.utils.convert` instead.')
-
     def manual_mask_update(self, module, pruned_outputs):
         r"""Updates mask of module with user-provided pruned outputs"""
         param = module.parametrizations.weight[0]
@@ -172,7 +157,7 @@
         with torch.no_grad():
             for config in self.module_groups:
                 if use_path:
-                    module = _fqn_to_module(self.model, config['fqn'])
+                    module = fqn_to_module(self.model, config['fqn'])
                 else:
                     module = config['module']
                 if type(module) in NEEDS_MANUAL_UPDATE:
@@ -180,8 +165,6 @@
                 else:
                     self.update_mask(module, **config)
 
-=======
->>>>>>> 1ba53f4a
     @abc.abstractmethod
     def update_mask(self, layer, **kwargs):
         pass