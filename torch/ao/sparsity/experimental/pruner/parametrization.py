import torch
from torch import nn
from typing import Any, List


class PruningParametrization(nn.Module):
    def __init__(self, original_outputs):
        super().__init__()
        self.original_outputs = set(range(original_outputs.item()))
        self.pruned_outputs = set()  # Will contain indicies of outputs to prune

    def forward(self, x):
        valid_outputs = self.original_outputs - self.pruned_outputs
        return x[list(valid_outputs)]


<<<<<<< HEAD
class ZeroesParametrization(nn.Module):
    r"""Zero out pruned channels instead of removing.
    E.g. used for Batch Norm pruning, which should match previous Conv2d layer."""
    def __init__(self, original_outputs):
        super().__init__()
        self.original_outputs = set(range(original_outputs.item()))
        self.pruned_outputs = set()  # Will contain indicies of outputs to prune

    def forward(self, x):
        x.data[list(self.pruned_outputs)] = 0
        return x


=======
>>>>>>> d08a36f8
class ActivationReconstruction:
    def __init__(self, parametrization):
        self.param = parametrization

    def __call__(self, module, input, output):
        max_outputs = self.param.original_outputs
        pruned_outputs = self.param.pruned_outputs
        valid_columns = list(max_outputs - pruned_outputs)

        # get size of reconstructed output
        sizes = list(output.shape)
        sizes[1] = len(max_outputs)

        # get valid indices of reconstructed output
        indices: List[Any] = []
        for size in output.shape:
            indices.append(slice(0, size, 1))
        indices[1] = valid_columns

        reconstructed_tensor = torch.zeros(sizes)
        reconstructed_tensor[indices] = output
        return reconstructed_tensor


class BiasHook:
    def __init__(self, parametrization, prune_bias):
        self.param = parametrization
        self.prune_bias = prune_bias

    def __call__(self, module, input, output):
        pruned_outputs = self.param.pruned_outputs

        if getattr(module, '_bias', None) is not None:
            bias = module._bias.data
            if self.prune_bias:
                bias[list(pruned_outputs)] = 0

            # reshape bias to broadcast over output dimensions
            idx = [1] * len(output.shape)
<<<<<<< HEAD
            idx[1] = output.shape[1]
=======
            idx[1] = -1
>>>>>>> d08a36f8
            bias = bias.reshape(idx)

            output += bias
        return output<|MERGE_RESOLUTION|>--- conflicted
+++ resolved
@@ -14,7 +14,6 @@
         return x[list(valid_outputs)]
 
 
-<<<<<<< HEAD
 class ZeroesParametrization(nn.Module):
     r"""Zero out pruned channels instead of removing.
     E.g. used for Batch Norm pruning, which should match previous Conv2d layer."""
@@ -28,8 +27,6 @@
         return x
 
 
-=======
->>>>>>> d08a36f8
 class ActivationReconstruction:
     def __init__(self, parametrization):
         self.param = parametrization
@@ -69,11 +66,7 @@
 
             # reshape bias to broadcast over output dimensions
             idx = [1] * len(output.shape)
-<<<<<<< HEAD
-            idx[1] = output.shape[1]
-=======
             idx[1] = -1
->>>>>>> d08a36f8
             bias = bias.reshape(idx)
 
             output += bias
