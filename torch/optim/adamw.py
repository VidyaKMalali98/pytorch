import torch
from . import functional as F
from .optimizer import Optimizer


class AdamW(Optimizer):
    r"""Implements AdamW algorithm.

    The original Adam algorithm was proposed in `Adam: A Method for Stochastic Optimization`_.
    The AdamW variant was proposed in `Decoupled Weight Decay Regularization`_.

    Args:
        params (iterable): iterable of parameters to optimize or dicts defining
            parameter groups
        lr (float, optional): learning rate (default: 1e-3)
        betas (Tuple[float, float], optional): coefficients used for computing
            running averages of gradient and its square (default: (0.9, 0.999))
        eps (float, optional): term added to the denominator to improve
            numerical stability (default: 1e-8)
        weight_decay (float, optional): weight decay coefficient (default: 1e-2)
        amsgrad (boolean, optional): whether to use the AMSGrad variant of this
            algorithm from the paper `On the Convergence of Adam and Beyond`_
            (default: False)

    .. _Adam\: A Method for Stochastic Optimization:
        https://arxiv.org/abs/1412.6980
    .. _Decoupled Weight Decay Regularization:
        https://arxiv.org/abs/1711.05101
    .. _On the Convergence of Adam and Beyond:
        https://openreview.net/forum?id=ryQu7f-RZ
    """

    def __init__(self, params, lr=1e-3, betas=(0.9, 0.999), eps=1e-8,
                 weight_decay=1e-2, amsgrad=False):
        if not 0.0 <= lr:
            raise ValueError("Invalid learning rate: {}".format(lr))
        if not 0.0 <= eps:
            raise ValueError("Invalid epsilon value: {}".format(eps))
        if not 0.0 <= betas[0] < 1.0:
            raise ValueError("Invalid beta parameter at index 0: {}".format(betas[0]))
        if not 0.0 <= betas[1] < 1.0:
            raise ValueError("Invalid beta parameter at index 1: {}".format(betas[1]))
        if not 0.0 <= weight_decay:
            raise ValueError("Invalid weight_decay value: {}".format(weight_decay))
        defaults = dict(lr=lr, betas=betas, eps=eps,
                        weight_decay=weight_decay, amsgrad=amsgrad)
        super(AdamW, self).__init__(params, defaults)

    def __setstate__(self, state):
        super(AdamW, self).__setstate__(state)
        for group in self.param_groups:
            group.setdefault('amsgrad', False)

    @torch.no_grad()
    def step(self, closure=None):
        """Performs a single optimization step.

        Args:
            closure (callable, optional): A closure that reevaluates the model
                and returns the loss.
        """
        loss = None
        if closure is not None:
            with torch.enable_grad():
                loss = closure()

        for group in self.param_groups:
<<<<<<< HEAD
            amsgrad = group['amsgrad']

            grads = []
            states = []
            exp_avg = []
            exp_avg_sq = []
            max_exp_avg_sq = []
            params_with_grad = []

            for p in group['params']:
                if p.grad is not None:
                    if p.grad.is_sparse:
                        raise RuntimeError('AdamW does not support sparse gradients')

                    # Perform stepweight decay
                    p.mul_(1 - group['lr'] * group['weight_decay'])

                    params_with_grad.append(p)
                    grads.append(p.grad)
=======
            params_with_grad = []
            grads = []
            exp_avgs = []
            exp_avg_sqs = []
            state_sums = []
            max_exp_avg_sqs = []
            state_steps = []
            amsgrad = group['amsgrad']

            for p in group['params']:
                if p.grad is None:
                    continue
                params_with_grad.append(p)
                if p.grad.is_sparse:
                    raise RuntimeError('AdamW does not support sparse gradients')
                grads.append(p.grad)
>>>>>>> b220bfda

            for p in params_with_grad:
                state = self.state[p]

                # State initialization
                if len(state) == 0:
                    state['step'] = 0
                    # Exponential moving average of gradient values
                    state['exp_avg'] = torch.zeros_like(p, memory_format=torch.preserve_format)
                    # Exponential moving average of squared gradient values
                    state['exp_avg_sq'] = torch.zeros_like(p, memory_format=torch.preserve_format)
                    if amsgrad:
                        # Maintains max of all exp. moving avg. of sq. grad. values
                        state['max_exp_avg_sq'] = torch.zeros_like(p, memory_format=torch.preserve_format)

<<<<<<< HEAD
                exp_avg.append(state['exp_avg'])
                exp_avg_sq.append(state['exp_avg_sq'])

                if amsgrad:
                    max_exp_avg_sq.append(state['max_exp_avg_sq'])

                state['step'] += 1
                states.append(state)

            beta1, beta2 = group['betas']

            bias_correction1 = [1 - beta1 ** state['step'] for state in states] 
            bias_correction2 = [1 - beta2 ** state['step'] for state in states] 

            #
            # Decay the first and second moment running average coefficient
            #
            torch._foreach_mul_(exp_avg, beta1)
            torch._foreach_add_(exp_avg, grads, alpha=1 - beta1)

            torch._foreach_mul_(exp_avg_sq, beta2)
            torch._foreach_addcmul_(exp_avg_sq, grads, grads, 1 - beta2)

            if amsgrad:
                # Maintains the maximum of all 2nd moment running avg. till now
                max_exp_avg_sq = torch._foreach_maximum(max_exp_avg_sq, exp_avg_sq)

                # Use the max. for normalizing running avg. of gradient
                max_exp_avg_sq_sqrt = torch._foreach_sqrt(max_exp_avg_sq)
                bias_correction_sqrt = [math.sqrt(bc) for bc in bias_correction2]
                torch._foreach_div_(max_exp_avg_sq_sqrt, bias_correction_sqrt)
                denom = torch._foreach_add(max_exp_avg_sq_sqrt, group['eps'])
            else:
                exp_avg_sq_sqrt = torch._foreach_sqrt(exp_avg_sq)
                bias_correction_sqrt = [math.sqrt(bc) for bc in bias_correction2]
                torch._foreach_div_(exp_avg_sq_sqrt, bias_correction_sqrt)
                denom = torch._foreach_add(exp_avg_sq_sqrt, group['eps'])

            step_size = [-1 * (group['lr'] / bc) for bc in bias_correction1]
            torch._foreach_addcdiv_(params_with_grad, exp_avg, denom, step_size)
=======
                exp_avgs.append(state['exp_avg'])
                exp_avg_sqs.append(state['exp_avg_sq'])

                if amsgrad:
                    max_exp_avg_sqs.append(state['max_exp_avg_sq'])

                beta1, beta2 = group['betas']
                # update the steps for each param group update
                state['step'] += 1
                # record the step after step update
                state_steps.append(state['step'])

            F.adamw(params_with_grad,
                    grads,
                    exp_avgs,
                    exp_avg_sqs,
                    max_exp_avg_sqs,
                    state_steps,
                    amsgrad,
                    beta1,
                    beta2,
                    group['lr'],
                    group['weight_decay'],
                    group['eps'])
>>>>>>> b220bfda

        return loss<|MERGE_RESOLUTION|>--- conflicted
+++ resolved
@@ -65,7 +65,6 @@
                 loss = closure()
 
         for group in self.param_groups:
-<<<<<<< HEAD
             amsgrad = group['amsgrad']
 
             grads = []
@@ -85,24 +84,6 @@
 
                     params_with_grad.append(p)
                     grads.append(p.grad)
-=======
-            params_with_grad = []
-            grads = []
-            exp_avgs = []
-            exp_avg_sqs = []
-            state_sums = []
-            max_exp_avg_sqs = []
-            state_steps = []
-            amsgrad = group['amsgrad']
-
-            for p in group['params']:
-                if p.grad is None:
-                    continue
-                params_with_grad.append(p)
-                if p.grad.is_sparse:
-                    raise RuntimeError('AdamW does not support sparse gradients')
-                grads.append(p.grad)
->>>>>>> b220bfda
 
             for p in params_with_grad:
                 state = self.state[p]
@@ -118,7 +99,6 @@
                         # Maintains max of all exp. moving avg. of sq. grad. values
                         state['max_exp_avg_sq'] = torch.zeros_like(p, memory_format=torch.preserve_format)
 
-<<<<<<< HEAD
                 exp_avg.append(state['exp_avg'])
                 exp_avg_sq.append(state['exp_avg_sq'])
 
@@ -159,31 +139,5 @@
 
             step_size = [-1 * (group['lr'] / bc) for bc in bias_correction1]
             torch._foreach_addcdiv_(params_with_grad, exp_avg, denom, step_size)
-=======
-                exp_avgs.append(state['exp_avg'])
-                exp_avg_sqs.append(state['exp_avg_sq'])
-
-                if amsgrad:
-                    max_exp_avg_sqs.append(state['max_exp_avg_sq'])
-
-                beta1, beta2 = group['betas']
-                # update the steps for each param group update
-                state['step'] += 1
-                # record the step after step update
-                state_steps.append(state['step'])
-
-            F.adamw(params_with_grad,
-                    grads,
-                    exp_avgs,
-                    exp_avg_sqs,
-                    max_exp_avg_sqs,
-                    state_steps,
-                    amsgrad,
-                    beta1,
-                    beta2,
-                    group['lr'],
-                    group['weight_decay'],
-                    group['eps'])
->>>>>>> b220bfda
 
         return loss