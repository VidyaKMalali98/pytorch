--- conflicted
+++ resolved
@@ -462,12 +462,9 @@
         called after editing the contained ``graph``, otherwise the generated
         code of this ``GraphModule`` will be out of date.
         """
-<<<<<<< HEAD
-=======
         if self._graph._pytree_info is not None:
             self._in_spec = self._graph._pytree_info.in_spec
             self._out_spec = self._graph._pytree_info.out_spec
->>>>>>> 078fadaa
         python_code = self._graph.python_code(root_module='self')
         self._code = python_code.src
 
@@ -491,11 +488,7 @@
             err_line_len = len(frame_summary.line)
             all_src_lines = _eval_cache[frame_summary.filename]
 
-<<<<<<< HEAD
-            # constiuent substrings of the error message
-=======
             # constituent substrings of the error message
->>>>>>> 078fadaa
             tb_repr = traceback.format_exc()
             custom_msg = ("Call using an FX-traced Module, "
                           f"line {err_lineno} of the traced Module's "
