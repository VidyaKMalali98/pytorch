#pragma once

#include <c10/core/AutogradState.h>
#include <c10/core/GradMode.h>
#include <c10/core/impl/LocalDispatchKeySet.h>
#include <c10/macros/Macros.h>

namespace c10 {

// A RAII, thread local (!) guard that enables or disables inference mode upon
// construction, and sets it back to the original value upon destruction.
struct TORCH_API InferenceMode {
  // Note [Expected TLS state in InferenceMode]:
  //   InferenceMode: ADInplaceOrView not in
  //   raw_local_dispatch_key_set.included(),
  //                  Autograd in raw_local_dispatch_key_set.excluded()
  //                  GradMode is disabled.
  //   NormalMode: ADInplaceOrView in raw_local_dispatch_key_set.included(),
  //               Autograd not in raw_local_dispatch_key_set.excluded()
  //               GradMode is enabled by default unless toggled manually
  //               through other APIs, e.g. NoGradGuard.
  //
  // Invariant:
  // - ADInplaceOrView is never in the excluded set
  // - Autograd is never in the included set
  // - Setting InferenceMode will set GradMode accordingly, but not vice versa.
  //
  //  1. Why do we put ADInplaceOrView in included set outside InferenceMode?
  //
  //     Inplace update to inference tensor outside InferenceMode is not
  //     allowed. See Note [Inplace update inference tensor] for more details.
  //     Without going through ADInplaceOrView kernel, we cannot throw error
  //     for `inference_tensor.add_(1)` case.
  //
  // 2. Why not put ADInplaceOrView in the excluded set inside InferenceMode?
  //
  //    For example:
  //    torch::Tensor a = torch::ones({1, 2, 3}).set_requires_grad(true);
  //    torch::Tensor k = a + 2;
  //    {
  //      c10::InferenceMode guard(true);
  //      k.add_(2);
  //    }
  //    `k.add_(2)` still need to go through ADInplaceOrView kernel so that it's
  //    prepared for future autograd.
  //
  // 3. Why does setting InferenceMode also set GradMode?
  //
  //    This is required since InferenceMode is a faster and more restricive
  //    version of NoGradGuard. All runtime checks using GradMode::is_enabled()
  //    are applicable to InferenceMode as well, e.g.
  //    `tensorTypeInCurrentExecutionContext` in interpreter.cpp.
  InferenceMode(bool enabled = true)
      : prev_mode(AutogradState::get_tls_state()),
        prev_keyset(c10::impl::tls_local_dispatch_key_set()) {
<<<<<<< HEAD
    // Enabling inference mode means disabling grad modes
    // And disabling inference mode means enabling grad modes
    if (enabled) {
      AutogradTLS::set_mode(AutogradTLS::INFERENCE_MODE_MASK);
    } else {
      AutogradTLS::set_mode(
          AutogradTLS::GRAD_MODE_MASK | AutogradTLS::FW_GRAD_MODE_MASK);
    }
=======
    // Enabling inference mode means disabling grad mode
    // And disabling inference mode means enabling grad mode
    AutogradState::set_tls_state(AutogradState(/* grad_mode */ !enabled, /* inference_mode */ enabled));
>>>>>>> efae5a0c
    DispatchKeySet included = enabled
        ? prev_keyset.included_.remove(c10::DispatchKey::ADInplaceOrView)
        : prev_keyset.included_.add(c10::DispatchKey::ADInplaceOrView);
    DispatchKeySet excluded = enabled
        ? (prev_keyset.excluded_ | c10::autograd_dispatch_keyset)
        : (prev_keyset.excluded_ - c10::autograd_dispatch_keyset);
    c10::impl::PODLocalDispatchKeySet cur_keyset;
    cur_keyset.set_included(included);
    cur_keyset.set_excluded(excluded);
    c10::impl::_force_tls_local_dispatch_key_set(cur_keyset);
  }

  ~InferenceMode() {
    AutogradState::set_tls_state(prev_mode);
    c10::impl::_force_tls_local_dispatch_key_set(prev_keyset);
  }
  static bool is_enabled();

 private:
  AutogradState prev_mode;
  c10::impl::LocalDispatchKeySet prev_keyset;
};
} // namespace c10<|MERGE_RESOLUTION|>--- conflicted
+++ resolved
@@ -53,20 +53,12 @@
   InferenceMode(bool enabled = true)
       : prev_mode(AutogradState::get_tls_state()),
         prev_keyset(c10::impl::tls_local_dispatch_key_set()) {
-<<<<<<< HEAD
     // Enabling inference mode means disabling grad modes
     // And disabling inference mode means enabling grad modes
-    if (enabled) {
-      AutogradTLS::set_mode(AutogradTLS::INFERENCE_MODE_MASK);
-    } else {
-      AutogradTLS::set_mode(
-          AutogradTLS::GRAD_MODE_MASK | AutogradTLS::FW_GRAD_MODE_MASK);
-    }
-=======
-    // Enabling inference mode means disabling grad mode
-    // And disabling inference mode means enabling grad mode
-    AutogradState::set_tls_state(AutogradState(/* grad_mode */ !enabled, /* inference_mode */ enabled));
->>>>>>> efae5a0c
+    AutogradState::set_tls_state(AutogradState(
+      /* grad_mode */ !enabled,
+      /* inference_mode */ enabled,
+      /* fw_grad_mode */ !enabled));
     DispatchKeySet included = enabled
         ? prev_keyset.included_.remove(c10::DispatchKey::ADInplaceOrView)
         : prev_keyset.included_.add(c10::DispatchKey::ADInplaceOrView);
