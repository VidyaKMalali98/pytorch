--- conflicted
+++ resolved
@@ -7,12 +7,9 @@
 # shellcheck disable=SC2034
 COMPACT_JOB_NAME="${BUILD_ENVIRONMENT}"
 
-<<<<<<< HEAD
-=======
 # Get fully qualified path using realpath
 CUSTOM_TEST_ARTIFACT_BUILD_DIR=$(realpath "${CUSTOM_TEST_ARTIFACT_BUILD_DIR:-${PWD}/../}")
 
->>>>>>> 98fcdb80
 # shellcheck source=./common.sh
 source "$(dirname "${BASH_SOURCE[0]}")/common.sh"
 
@@ -33,25 +30,6 @@
   export PYTORCH_COLLECT_COVERAGE=1
   export COVERAGE_RCFILE="$PWD/.coveragerc" # coverage config file needed for plug-ins and settings to work
   pip install -e tools/coverage_plugins_package # allows coverage to run with JitPlugin for JIT coverage
-fi
-
-if [[ "$BUILD_ENVIRONMENT" == *cuda* ]]; then
-  # Used so that only cuda specific versions of tests are generated
-  # mainly used so that we're not spending extra cycles testing cpu
-  # devices on expensive gpu machines
-  export PYTORCH_TESTING_DEVICE_ONLY_FOR="cuda"
-elif [[ "$BUILD_ENVIRONMENT" == *xla* ]]; then
-  export PYTORCH_TESTING_DEVICE_ONLY_FOR="xla"
-fi
-
-if [[ "$BUILD_ENVIRONMENT" == *cuda11* ]]; then
-  export BUILD_SPLIT_CUDA=ON
-fi
-
-if [[ "$BUILD_ENVIRONMENT" == *noarch* ]]; then
-  export PYTORCH_TEST_SKIP_NOARCH=0
-else
-  export PYTORCH_TEST_SKIP_NOARCH=1
 fi
 
 if [[ "$BUILD_ENVIRONMENT" == *cuda* ]]; then
@@ -149,11 +127,7 @@
 # Try to pull value from CIRCLE_PULL_REQUEST first then GITHUB_HEAD_REF second
 # CIRCLE_PULL_REQUEST comes from CircleCI
 # GITHUB_HEAD_REF comes from Github Actions
-<<<<<<< HEAD
-IN_PULL_REQUEST=${CIRCLE_PULL_REQUEST:-${GITHUB_HEAD_REF:-}}
-=======
 IN_PULL_REQUEST=${CIRCLE_PULL_REQUEST:-}
->>>>>>> 98fcdb80
 if [ -n "$IN_PULL_REQUEST" ] && [[ "$BUILD_ENVIRONMENT" != *coverage* ]]; then
   DETERMINE_FROM=$(mktemp)
   file_diff_from_base "$DETERMINE_FROM"
@@ -179,14 +153,11 @@
   assert_git_not_dirty
 }
 
-<<<<<<< HEAD
-=======
 test_python_gloo_with_tls() {
   source "$(dirname "${BASH_SOURCE[0]}")/run_glootls_test.sh"
   assert_git_not_dirty
 }
 
->>>>>>> 98fcdb80
 
 test_aten() {
   # Test ATen
@@ -285,14 +256,11 @@
     build/bin/HashStoreTest --gtest_output=xml:$TEST_REPORTS_DIR/HashStoreTest.xml
     build/bin/TCPStoreTest --gtest_output=xml:$TEST_REPORTS_DIR/TCPStoreTest.xml
 
-<<<<<<< HEAD
-=======
     MPIEXEC=$(command -v mpiexec)
     if [[ -n "$MPIEXEC" ]]; then
       MPICMD="${MPIEXEC} -np 2 build/bin/ProcessGroupMPITest"
       eval "$MPICMD"
     fi
->>>>>>> 98fcdb80
     build/bin/ProcessGroupGlooTest --gtest_output=xml:$TEST_REPORTS_DIR/ProcessGroupGlooTest.xml
     build/bin/ProcessGroupNCCLTest --gtest_output=xml:$TEST_REPORTS_DIR/ProcessGroupNCCLTest.xml
     build/bin/ProcessGroupNCCLErrorsTest --gtest_output=xml:$TEST_REPORTS_DIR/ProcessGroupNCCLErrorsTest.xml
@@ -346,11 +314,7 @@
 test_jit_hooks() {
   if [[ "$BUILD_ENVIRONMENT" != *rocm* ]] && [[ "$BUILD_ENVIRONMENT" != *asan* ]] ; then
     echo "Testing jit hooks in cpp"
-<<<<<<< HEAD
-    HOOK_BUILD="$PWD/../jit-hook-build"
-=======
     HOOK_BUILD="${CUSTOM_TEST_ARTIFACT_BUILD_DIR}/jit-hook-build"
->>>>>>> 98fcdb80
     pushd test/jit_hooks
     cp -a "$HOOK_BUILD" build
     # Run tests Python-side and export the script modules with hooks
