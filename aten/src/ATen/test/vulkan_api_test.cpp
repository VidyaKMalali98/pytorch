#ifdef USE_VULKAN_API

#include <gtest/gtest.h>
#include <ATen/ATen.h>

// TODO: These functions should move to a common place.

namespace {

bool checkRtol(const at::Tensor& diff, const std::vector<at::Tensor>& inputs) {
  float maxValue = 0.0f;

  for (const auto& tensor : inputs) {
    maxValue = fmax(tensor.abs().max().item<float>(), maxValue);
  }

#ifdef USE_VULKAN_FP16_INFERENCE
  constexpr float tolerance = 1e-2;
#else
  constexpr float tolerance = 1e-5;
#endif

  return diff.abs().max().item<float>() < (tolerance * maxValue);
}

bool almostEqual(const at::Tensor& a, const at::Tensor& b) {
  return checkRtol(a - b, {a, b});
}

bool exactlyEqual(const at::Tensor& a, const at::Tensor& b) {
  return (a - b).abs().max().item<float>() == 0.0f;
}

void showRtol(const at::Tensor& a, const at::Tensor& b) {
  const auto diff = (a - b).abs();

  float maxValue = a.abs().max().item<float>();
  maxValue = fmax(b.abs().max().item<float>(), maxValue);

#ifdef USE_VULKAN_FP16_INFERENCE
  constexpr float tolerance = 1e-2;
#else
  constexpr float tolerance = 1e-5;
#endif

  const float maxDiff = maxValue * tolerance;
  std::cout << "Max Diff allowed: " << maxDiff << std::endl;
  if (diff.sizes().size() == 2) {
    for (int y = 0; y < diff.sizes()[0]; y++) {
      std::cout << y << ":";
      for (int x = 0; x < diff.sizes()[1]; x++) {
        float diff_xy = diff[y][x].item<float>();
        if (diff_xy > maxDiff) {
          std::cout << std::setw(5) << x;
        }
        else {
          std::cout << std::setw(5) << " ";
        }
      }
      std::cout << std::endl;
    }
  }
}

} // namespace

namespace {

TEST(VulkanAPITest, adaptive_avg_pool2d) {
  if (!at::is_vulkan_available()) {
    return;
  }
  c10::InferenceMode mode;

  const auto in_cpu = at::rand({5, 7, 47, 31}, at::TensorOptions(at::kCPU).dtype(at::kFloat));
  const auto out_cpu = at::adaptive_avg_pool2d(in_cpu, {3, 3});
  const auto out_vulkan = at::adaptive_avg_pool2d(in_cpu.vulkan(), {3, 3});

  const auto check = almostEqual(out_cpu, out_vulkan.cpu());
  if (!check) {
    showRtol(out_cpu, out_vulkan.cpu());
  }

  ASSERT_TRUE(check);
}

TEST(VulkanAPITest, add) {
  if (!at::is_vulkan_available()) {
    return;
  }

  const auto a_cpu = at::rand({11, 7, 139, 109}, at::device(at::kCPU).dtype(at::kFloat));
  const auto a_vulkan = a_cpu.vulkan();

  const auto b_cpu = at::rand({11, 7, 139, 109}, at::device(at::kCPU).dtype(at::kFloat));
  const auto b_vulkan = b_cpu.vulkan();

  const auto c_cpu = at::add(a_cpu, b_cpu, 2.1f);
  const auto c_vulkan = at::add(a_vulkan, b_vulkan, 2.1f);

  const auto check = almostEqual(c_cpu, c_vulkan.cpu());
  if (!check) {
    showRtol(c_cpu, c_vulkan.cpu());
  }

  ASSERT_TRUE(check);
}

TEST(VulkanAPITest, add_broadcast0) {
  if (!at::is_vulkan_available()) {
    return;
  }

  const auto a_cpu = at::rand({3, 5, 179, 221}, at::device(at::kCPU).dtype(at::kFloat));
  const auto a_vulkan = a_cpu.vulkan();

  const auto b_cpu = at::rand({3, 5, 1, 1}, at::device(at::kCPU).dtype(at::kFloat));
  const auto b_vulkan = b_cpu.vulkan();

  const auto c_cpu = at::add(a_cpu, b_cpu, 1.8f);
  const auto c_vulkan = at::add(a_vulkan, b_vulkan, 1.8f);

  const auto check = almostEqual(c_cpu, c_vulkan.cpu());
  if (!check) {
    showRtol(c_cpu, c_vulkan.cpu());
  }

  ASSERT_TRUE(check);
}

TEST(VulkanAPITest, add_broadcast1) {
  if (!at::is_vulkan_available()) {
    return;
  }

  const auto a_cpu = at::rand({3, 5, 179, 221}, at::device(at::kCPU).dtype(at::kFloat));
  const auto a_vulkan = a_cpu.vulkan();

  const auto b_cpu = at::rand({3, 5, 1, 221}, at::device(at::kCPU).dtype(at::kFloat));
  const auto b_vulkan = b_cpu.vulkan();

  const auto c_cpu = at::add(a_cpu, b_cpu, 1.8f);
  const auto c_vulkan = at::add(a_vulkan, b_vulkan, 1.8f);

  const auto check = almostEqual(c_cpu, c_vulkan.cpu());
  if (!check) {
    showRtol(c_cpu, c_vulkan.cpu());
  }

  ASSERT_TRUE(check);
}

TEST(VulkanAPITest, add_broadcast2) {
  if (!at::is_vulkan_available()) {
    return;
  }

  const auto a_cpu = at::rand({3, 4, 179, 221}, at::device(at::kCPU).dtype(at::kFloat));
  const auto a_vulkan = a_cpu.vulkan();

  const auto b_cpu = at::rand({4, 1, 1}, at::device(at::kCPU).dtype(at::kFloat));
  const auto b_vulkan = b_cpu.vulkan();

  const auto c_cpu = at::add(a_cpu, b_cpu, 2.5f);
  const auto c_vulkan = at::add(a_vulkan, b_vulkan, 2.5f);

  const auto check = almostEqual(c_cpu, c_vulkan.cpu());
  if (!check) {
    showRtol(c_cpu, c_vulkan.cpu());
  }

  ASSERT_TRUE(check);
}

TEST(VulkanAPITest, add_) {
  if (!at::is_vulkan_available()) {
    return;
  }

  auto a_cpu = at::rand({61, 17, 29, 83}, at::device(at::kCPU).dtype(at::kFloat));
  auto a_vulkan = a_cpu.vulkan();

  const auto b_cpu = at::rand({61, 17, 29, 83}, at::device(at::kCPU).dtype(at::kFloat));
  const auto b_vulkan = b_cpu.vulkan();

  a_cpu.add_(b_cpu, 2.1f);
  a_vulkan.add_(b_vulkan, 2.1f);

  const auto check = almostEqual(a_cpu, a_vulkan.cpu());
  if (!check) {
    showRtol(b_cpu, b_vulkan.cpu());
  }

  ASSERT_TRUE(check);
}

TEST(VulkanAPITest, add_broadcast0_) {
  if (!at::is_vulkan_available()) {
    return;
  }

  auto a_cpu = at::rand({16, 17, 29, 83}, at::device(at::kCPU).dtype(at::kFloat));
  auto a_vulkan = a_cpu.vulkan();

  const auto b_cpu = at::rand({16, 17, 29, 1}, at::device(at::kCPU).dtype(at::kFloat));
  const auto b_vulkan = b_cpu.vulkan();

  a_cpu.add_(b_cpu, 2.1f);
  a_vulkan.add_(b_vulkan, 2.1f);

  const auto check = almostEqual(a_cpu, a_vulkan.cpu());
  if (!check) {
    showRtol(b_cpu, b_vulkan.cpu());
  }

  ASSERT_TRUE(check);
}

TEST(VulkanAPITest, add_broadcast1_) {
  if (!at::is_vulkan_available()) {
    return;
  }

  auto a_cpu = at::rand({3, 8, 29, 83}, at::device(at::kCPU).dtype(at::kFloat));
  auto a_vulkan = a_cpu.vulkan();

  const auto b_cpu = at::rand({3, 8, 1, 1}, at::device(at::kCPU).dtype(at::kFloat));
  const auto b_vulkan = b_cpu.vulkan();

  a_cpu.add_(b_cpu, 2.1f);
  a_vulkan.add_(b_vulkan, 2.1f);

  const auto check = almostEqual(a_cpu, a_vulkan.cpu());
  if (!check) {
    showRtol(b_cpu, b_vulkan.cpu());
  }

  ASSERT_TRUE(check);
}

TEST(VulkanAPITest, add_scalar) {
  if (!at::is_vulkan_available()) {
    return;
  }

  const auto a_cpu = at::rand({13, 23, 59, 73}, at::device(at::kCPU).dtype(at::kFloat));
  const auto a_vulkan = a_cpu.vulkan();

  const float b_scalar = 3.1415f;

  const auto c_cpu = at::add(a_cpu, b_scalar, 2.1f);
  const auto c_vulkan = at::add(a_vulkan, b_scalar, 2.1f);

  const auto check = almostEqual(c_cpu, c_vulkan.cpu());
  if (!check) {
    showRtol(c_cpu, c_vulkan.cpu());
  }

  ASSERT_TRUE(check);
}

TEST(VulkanAPITest, add_scalar_) {
  if (!at::is_vulkan_available()) {
    return;
  }

  auto a_cpu = at::rand({47, 2, 23, 97}, at::device(at::kCPU).dtype(at::kFloat));
  auto a_vulkan = a_cpu.vulkan();

  const float b_scalar = 3.1415f;

  a_cpu.add_(b_scalar, 2.1f);
  a_vulkan.add_(b_scalar, 2.1f);

  const auto check = almostEqual(a_cpu, a_vulkan.cpu());
  if (!check) {
    showRtol(a_cpu, a_vulkan.cpu());
  }

  ASSERT_TRUE(check);
}

TEST(VulkanAPITest, addmm) {
  if (!at::is_vulkan_available()) {
    return;
  }

  constexpr float alpha = 2.1f;
  constexpr float beta = 103.24;

  const auto bias_cpu = at::rand({179, 163}, at::device(at::kCPU).dtype(at::kFloat));
  const auto m1_cpu = at::rand({179, 67}, at::device(at::kCPU).dtype(at::kFloat));
  const auto m2_cpu = at::rand({67, 163}, at::device(at::kCPU).dtype(at::kFloat));
  const auto out_cpu = at::addmm(bias_cpu, m1_cpu, m2_cpu, beta, alpha);

  const auto m1_vulkan = m1_cpu.vulkan();
  const auto out_vulkan = at::addmm(bias_cpu, m1_vulkan, m2_cpu, beta, alpha);

  const auto check = almostEqual(out_cpu, out_vulkan.cpu());
  if (!check) {
    showRtol(out_cpu, out_vulkan.cpu());
  }

  ASSERT_TRUE(check);
}

TEST(VulkanAPITest, addmm_expand) {
  if (!at::is_vulkan_available()) {
    return;
  }

  constexpr float alpha = 2.1f;
  constexpr float beta = 103.24;

  const auto bias_cpu = at::rand({1000}, at::device(at::kCPU).dtype(at::kFloat));
  const auto m1_cpu = at::rand({1, 1280}, at::device(at::kCPU).dtype(at::kFloat));
  const auto m2_cpu = at::rand({1280, 1000}, at::device(at::kCPU).dtype(at::kFloat));
  const auto out_cpu = at::addmm(bias_cpu, m1_cpu, m2_cpu, beta, alpha);

  const auto m1_vulkan = m1_cpu.vulkan();
  const auto out_vulkan = at::addmm(bias_cpu, m1_vulkan, m2_cpu, beta, alpha);

  const auto check = almostEqual(out_cpu, out_vulkan.cpu());
  if (!check) {
    showRtol(out_cpu, out_vulkan.cpu());
  }

  ASSERT_TRUE(check);
}

TEST(VulkanAPITest, avg_pool2d) {
  if (!at::is_vulkan_available()) {
    return;
  }

  const auto in_cpu = at::rand({3, 19, 43, 79}, at::TensorOptions(at::kCPU).dtype(at::kFloat));
  const auto out_cpu = at::avg_pool2d(in_cpu, {5, 3}, {1, 2}, {2, 0}, true);
  const auto out_vulkan = at::avg_pool2d(in_cpu.vulkan(), {5, 3}, {1, 2}, {2, 0}, true);

  const auto check = almostEqual(out_cpu, out_vulkan.cpu());
  if (!check) {
    showRtol(out_cpu, out_vulkan.cpu());
  }

  ASSERT_TRUE(check);
}

TEST(VulkanAPITest, clamp) {
  if (!at::is_vulkan_available()) {
    return;
  }

  const auto in_cpu = at::rand({17, 197, 302, 5}, at::device(at::kCPU).dtype(at::kFloat));
  const auto in_vulkan = in_cpu.vulkan();

  const float min_value = 0.2f;
  const float max_value = 0.8f;

  const auto out_cpu = at::clamp(in_cpu, min_value, max_value);
  const auto out_vulkan = at::clamp(in_vulkan, min_value, max_value);

  const auto check = almostEqual(out_cpu, out_vulkan.cpu());
  if (!check) {
    showRtol(out_cpu, out_vulkan.cpu());
  }

  ASSERT_TRUE(check);
}

TEST(VulkanAPITest, clamp_) {
  if (!at::is_vulkan_available()) {
    return;
  }

  const auto cpu = at::rand({17, 197, 302, 5}, at::device(at::kCPU).dtype(at::kFloat));
  const auto vulkan = cpu.vulkan();

  const float min_value = 0.2f;
  const float max_value = 0.8f;

  cpu.clamp_(min_value, max_value);
  vulkan.clamp_(min_value, max_value);

  const auto check = almostEqual(cpu, vulkan.cpu());
  if (!check) {
    showRtol(cpu, vulkan.cpu());
  }

  ASSERT_TRUE(check);
}

TEST(VulkanAPITest, conv2d) {
  if (!at::is_vulkan_available()) {
    return;
  }

  constexpr int64_t groups = 1;
  constexpr std::array<int64_t, 2u> stride{2, 2};
  constexpr std::array<int64_t, 2u> padding{1, 1};
  //TODO: Support conv2d with dilation != 1
  constexpr std::array<int64_t, 2u> dilation{1, 1};

  constexpr struct {
    uint32_t batches;
    uint32_t channels;
    uint32_t width;
    uint32_t height;

    std::array<int64_t, 4u> size() const {
      return {
        batches,
        channels,
        width,
        height,
      };
    }
  } input {1, 3, 8, 8};

  constexpr struct {
    uint32_t output_channels;
    uint32_t input_channels;
    uint32_t width;
    uint32_t height;

    std::array<int64_t, 4u> size() const {
      return {
        output_channels,
        input_channels,
        width,
        height,
      };
    }
  } weights {1, input.channels, 3, 3};

  const auto input_cpu = at::randn(input.size(), at::device(at::kCPU).dtype(at::kFloat));
  const auto weights_cpu = at::randn(weights.size(), at::device(at::kCPU).dtype(at::kFloat));
  const auto bias_cpu = at::randn({weights.output_channels}, at::device(at::kCPU).dtype(at::kFloat));

  const auto output_cpu = at::conv2d(
      input_cpu,
      weights_cpu,
      bias_cpu,
      stride,
      padding,
      dilation,
      groups);

  const auto output_vulkan = at::conv2d(
      input_cpu.vulkan(),
      weights_cpu,
      bias_cpu,
      stride,
      padding,
      dilation,
      groups).cpu();

  const bool check = almostEqual(output_cpu, output_vulkan);
  if (!check) {
    showRtol(output_cpu, output_vulkan);
  }

  ASSERT_TRUE(check);
}

TEST(VulkanAPITest, conv2d_dw) {
  if (!at::is_vulkan_available()) {
    return;
  }

  constexpr int64_t groups = 7;
  constexpr std::array<int64_t, 2u> stride{2, 3};
  constexpr std::array<int64_t, 2u> padding{0, 4};
  constexpr std::array<int64_t, 2u> dilation{3, 1};

  constexpr struct {
    uint32_t batches;
    uint32_t channels;
    uint32_t width;
    uint32_t height;

    std::array<int64_t, 4u> size() const {
      return {
        batches,
        channels,
        width,
        height,
      };
    }
  } input {1, groups, 137, 199};

  constexpr struct {
    uint32_t output_channels;
    uint32_t input_channels;
    uint32_t width;
    uint32_t height;

    std::array<int64_t, 4u> size() const {
      return {
        output_channels,
        input_channels,
        width,
        height,
      };
    }
  } weights {groups, 1, 17, 7};

  const auto input_cpu = at::rand(input.size(), at::device(at::kCPU).dtype(at::kFloat));
  const auto weights_cpu = at::rand(weights.size(), at::device(at::kCPU).dtype(at::kFloat));
  const auto bias_cpu = at::rand({weights.output_channels}, at::device(at::kCPU).dtype(at::kFloat));

  const auto output_cpu = at::conv2d(
      input_cpu,
      weights_cpu,
      bias_cpu,
      stride,
      padding,
      dilation,
      groups);

  const auto output_vulkan = at::conv2d(
      input_cpu.vulkan(),
      weights_cpu,
      bias_cpu,
      stride,
      padding,
      dilation,
      groups);

  const bool check = almostEqual(output_cpu, output_vulkan.cpu());
  if (!check) {
    showRtol(output_cpu, output_vulkan.cpu());
  }

  ASSERT_TRUE(check);
}

TEST(VulkanAPITest, conv2d_pw) {
  if (!at::is_vulkan_available()) {
    return;
  }

  constexpr int64_t groups = 1;
  constexpr std::array<int64_t, 2u> stride{1, 1};
  constexpr std::array<int64_t, 2u> padding{0, 0};
  constexpr std::array<int64_t, 2u> dilation{1, 1};

  constexpr struct {
    uint32_t batches;
    uint32_t channels;
    uint32_t width;
    uint32_t height;

    std::array<int64_t, 4u> size() const {
      return {
        batches,
        channels,
        width,
        height,
      };
    }
  } input {1, 17, 127, 397};

  constexpr struct {
    uint32_t output_channels;
    uint32_t input_channels;
    uint32_t width;
    uint32_t height;

    std::array<int64_t, 4u> size() const {
      return {
        output_channels,
        input_channels,
        width,
        height,
      };
    }
  } weights {29, input.channels, 1, 1};

  const auto input_cpu = at::randn(input.size(), at::device(at::kCPU).dtype(at::kFloat));
  const auto weights_cpu = at::randn(weights.size(), at::device(at::kCPU).dtype(at::kFloat));
  const auto bias_cpu = at::randn({weights.output_channels}, at::device(at::kCPU).dtype(at::kFloat));

  const auto output_cpu = at::conv2d(
      input_cpu,
      weights_cpu,
      bias_cpu,
      stride,
      padding,
      dilation,
      groups);

  const auto output_vulkan = at::conv2d(
      input_cpu.vulkan(),
      weights_cpu,
      bias_cpu,
      stride,
      padding,
      dilation,
      groups);

  const bool check = almostEqual(output_cpu, output_vulkan.cpu());
  if (!check) {
    showRtol(output_cpu, output_vulkan.cpu());
  }

  ASSERT_TRUE(check);
}

TEST(VulkanAPITest, conv2d_winograd) {
  if (!at::is_vulkan_available()) {
    return;
  }

  constexpr int64_t groups = 1;
  constexpr std::array<int64_t, 2u> stride{1, 1};
  constexpr std::array<int64_t, 2u> padding{2, 2};
  constexpr std::array<int64_t, 2u> dilation{1, 1};

  constexpr struct {
    uint32_t batches;
    uint32_t channels;
    uint32_t width;
    uint32_t height;

    std::array<int64_t, 4u> size() const {
      return {
        batches,
        channels,
        width,
        height,
      };
    }
  } input {1, 10, 177, 232};

  constexpr struct {
    uint32_t output_channels;
    uint32_t input_channels;
    uint32_t width;
    uint32_t height;

    std::array<int64_t, 4u> size() const {
      return {
        output_channels,
        input_channels,
        width,
        height,
      };
    }
  } weights {13, input.channels, 3, 3};

  const auto input_cpu = at::rand(input.size(), at::device(at::kCPU).dtype(at::kFloat));
  const auto weights_cpu = at::rand(weights.size(), at::device(at::kCPU).dtype(at::kFloat));
  const auto bias_cpu = at::rand({weights.output_channels}, at::device(at::kCPU).dtype(at::kFloat));

  const auto output_cpu = at::conv2d(
      input_cpu,
      weights_cpu,
      bias_cpu,
      stride,
      padding,
      dilation,
      groups);

  const auto output_vulkan = at::conv2d(
      input_cpu.vulkan(),
      weights_cpu,
      bias_cpu,
      stride,
      padding,
      dilation,
      groups).cpu();

  const bool check = almostEqual(output_cpu, output_vulkan);
  if (!check) {
    showRtol(output_cpu, output_vulkan);
  }

  ASSERT_TRUE(check);
}

TEST(VulkanAPITest, copy) {
  if (!at::is_vulkan_available()) {
    return;
  }

  const auto cpu = at::rand({13, 17, 37, 19}, at::device(at::kCPU).dtype(at::kFloat));
  const auto vulkan = cpu.vulkan();

  const auto check = exactlyEqual(cpu, vulkan.cpu());
  if (!check) {
    showRtol(cpu, vulkan.cpu());
  }

  ASSERT_TRUE(check);
}

TEST(VulkanAPITest, div) {
  if (!at::is_vulkan_available()) {
    return;
  }

  const auto a_cpu = at::rand({11, 7, 139, 109}, at::device(at::kCPU).dtype(at::kFloat))+0.01;
  const auto a_vulkan = a_cpu.vulkan();

  const auto b_cpu = at::rand({11, 7, 139, 109}, at::device(at::kCPU).dtype(at::kFloat))+0.01;
  const auto b_vulkan = b_cpu.vulkan();

  const auto c_cpu = at::div(a_cpu, b_cpu);
  const auto c_vulkan = at::div(a_vulkan, b_vulkan);

  const auto check = almostEqual(c_cpu, c_vulkan.cpu());
  if (!check) {
    showRtol(c_cpu, c_vulkan.cpu());
  }

  ASSERT_TRUE(check);
}

TEST(VulkanAPITest, div_broadcast0) {
  if (!at::is_vulkan_available()) {
    return;
  }

  const auto a_cpu = at::rand({3, 5, 1, 1}, at::device(at::kCPU).dtype(at::kFloat))+0.01;
  const auto a_vulkan = a_cpu.vulkan();

  const auto b_cpu = at::rand({3, 5, 179, 221}, at::device(at::kCPU).dtype(at::kFloat))+0.01;
  const auto b_vulkan = b_cpu.vulkan();

  const auto c_cpu = at::div(a_cpu, b_cpu);
  const auto c_vulkan = at::div(a_vulkan, b_vulkan);

  const auto check = almostEqual(c_cpu, c_vulkan.cpu());
  if (!check) {
    showRtol(c_cpu, c_vulkan.cpu());
  }

  ASSERT_TRUE(check);
}

TEST(VulkanAPITest, div_broadcast1) {
  if (!at::is_vulkan_available()) {
    return;
  }

  const auto a_cpu = at::rand({3, 5, 179, 221}, at::device(at::kCPU).dtype(at::kFloat))+0.01;
  const auto a_vulkan = a_cpu.vulkan();

  const auto b_cpu = at::rand({3, 5, 1, 221}, at::device(at::kCPU).dtype(at::kFloat))+0.01;
  const auto b_vulkan = b_cpu.vulkan();

  const auto c_cpu = at::div(a_cpu, b_cpu);
  const auto c_vulkan = at::div(a_vulkan, b_vulkan);

  const auto check = almostEqual(c_cpu, c_vulkan.cpu());
  if (!check) {
    showRtol(c_cpu, c_vulkan.cpu());
  }

  ASSERT_TRUE(check);
}

TEST(VulkanAPITest, div_broadcast2) {
  if (!at::is_vulkan_available()) {
    return;
  }

  const auto a_cpu = at::rand({3, 4, 179, 221}, at::device(at::kCPU).dtype(at::kFloat))+0.01;
  const auto a_vulkan = a_cpu.vulkan();

  const auto b_cpu = at::rand({4, 1, 1}, at::device(at::kCPU).dtype(at::kFloat))+0.01;
  const auto b_vulkan = b_cpu.vulkan();

  const auto c_cpu = at::div(a_cpu, b_cpu);
  const auto c_vulkan = at::div(a_vulkan, b_vulkan);

  const auto check = almostEqual(c_cpu, c_vulkan.cpu());
  if (!check) {
    showRtol(c_cpu, c_vulkan.cpu());
  }

  ASSERT_TRUE(check);
}

TEST(VulkanAPITest, div_) {
  if (!at::is_vulkan_available()) {
    return;
  }

  auto a_cpu = at::rand({61, 17, 29, 83}, at::device(at::kCPU).dtype(at::kFloat))+0.01;
  auto a_vulkan = a_cpu.vulkan();

  const auto b_cpu = at::rand({61, 17, 29, 83}, at::device(at::kCPU).dtype(at::kFloat))+0.01;
  const auto b_vulkan = b_cpu.vulkan();

  a_cpu.div_(b_cpu);
  a_vulkan.div_(b_vulkan);

  const auto check = almostEqual(a_cpu, a_vulkan.cpu());
  if (!check) {
    showRtol(b_cpu, b_vulkan.cpu());
  }

  ASSERT_TRUE(check);
}

TEST(VulkanAPITest, div_broadcast0_) {
  if (!at::is_vulkan_available()) {
    return;
  }

  auto a_cpu = at::rand({12, 17, 29, 83}, at::device(at::kCPU).dtype(at::kFloat))+0.01;
  auto a_vulkan = a_cpu.vulkan();

  const auto b_cpu = at::rand({12, 17, 29, 1}, at::device(at::kCPU).dtype(at::kFloat))+0.01;
  const auto b_vulkan = b_cpu.vulkan();

  a_cpu.div_(b_cpu);
  a_vulkan.div_(b_vulkan);

  const auto check = almostEqual(a_cpu, a_vulkan.cpu());
  if (!check) {
    showRtol(b_cpu, b_vulkan.cpu());
  }

  ASSERT_TRUE(check);
}

TEST(VulkanAPITest, div_broadcast1_) {
  if (!at::is_vulkan_available()) {
    return;
  }

  auto a_cpu = at::rand({3, 8, 29, 83}, at::device(at::kCPU).dtype(at::kFloat))+0.01;
  auto a_vulkan = a_cpu.vulkan();

  const auto b_cpu = at::rand({8, 1, 1}, at::device(at::kCPU).dtype(at::kFloat))+0.01;
  const auto b_vulkan = b_cpu.vulkan();

  a_cpu.div_(b_cpu);
  a_vulkan.div_(b_vulkan);

  const auto check = almostEqual(a_cpu, a_vulkan.cpu());
<<<<<<< HEAD
  if (!check) {
    showRtol(b_cpu, b_vulkan.cpu());
  }

  ASSERT_TRUE(check);
}

TEST(VulkanAPITest, div_scalar) {
  if (!at::is_vulkan_available()) {
    return;
  }

  const auto a_cpu = at::rand({17, 213, 213, 7}, at::device(at::kCPU).dtype(at::kFloat));
  const auto a_vulkan = a_cpu.vulkan();

  const float b_scalar = 3.1415f;

  const auto c_cpu = at::div(a_cpu, b_scalar);
  const auto c_vulkan = at::div(a_vulkan, b_scalar);

  const auto check = almostEqual(c_cpu, c_vulkan.cpu());
  if (!check) {
    showRtol(c_cpu, c_vulkan.cpu());
  }

  ASSERT_TRUE(check);
}

TEST(VulkanAPITest, div_scalar_) {
  if (!at::is_vulkan_available()) {
    return;
  }

  auto a_cpu = at::rand({11, 7, 139, 109}, at::device(at::kCPU).dtype(at::kFloat));
  auto a_vulkan = a_cpu.vulkan();

  const float b_scalar = 3.1415f;

  a_cpu.div_(b_scalar);
  a_vulkan.div_(b_scalar);

  const auto check = almostEqual(a_cpu, a_vulkan.cpu());
  if (!check) {
    showRtol(a_cpu, a_vulkan.cpu());
  }

  ASSERT_TRUE(check);
}

TEST(VulkanAPITest, empty) {
  if (!at::is_vulkan_available()) {
    return;
  }

  ASSERT_NO_THROW(at::empty({1, 17, 41, 53}, at::device(at::kVulkan).dtype(at::kFloat)));
}

TEST(VulkanAPITest, hardsigmoid) {
  if (!at::is_vulkan_available()) {
    return;
  }

  const auto in_cpu = at::rand({17, 197, 302, 5}, at::device(at::kCPU).dtype(at::kFloat))*12 - 6;
  const auto in_vulkan = in_cpu.vulkan();

  const auto out_cpu = at::hardsigmoid(in_cpu);
  const auto out_vulkan = at::hardsigmoid(in_vulkan);

  const auto check = almostEqual(out_cpu, out_vulkan.cpu());
  if (!check) {
    showRtol(out_cpu, out_vulkan.cpu());
  }

  ASSERT_TRUE(check);
}

TEST(VulkanAPITest, hardsigmoid_) {
  if (!at::is_vulkan_available()) {
    return;
  }

  auto cpu = at::rand({17, 197, 302, 5}, at::device(at::kCPU).dtype(at::kFloat))*12 - 6;
  auto vulkan = cpu.vulkan();

  at::native::hardsigmoid_(cpu);
  at::hardsigmoid_(vulkan);

  const auto check = almostEqual(cpu, vulkan.cpu());
  if (!check) {
    showRtol(cpu, vulkan.cpu());
  }

  ASSERT_TRUE(check);
}

TEST(VulkanAPITest, hardswish) {
  if (!at::is_vulkan_available()) {
    return;
  }

  const auto in_cpu = at::rand({17, 197, 302, 5}, at::device(at::kCPU).dtype(at::kFloat))*12 - 6;
  const auto in_vulkan = in_cpu.vulkan();

  const auto out_cpu = at::hardswish(in_cpu);
  const auto out_vulkan = at::hardswish(in_vulkan);

  const auto check = almostEqual(out_cpu, out_vulkan.cpu());
  if (!check) {
    showRtol(out_cpu, out_vulkan.cpu());
  }

  ASSERT_TRUE(check);
}

TEST(VulkanAPITest, hardswish_) {
  if (!at::is_vulkan_available()) {
    return;
  }

  auto cpu = at::rand({17, 197, 302, 5}, at::device(at::kCPU).dtype(at::kFloat))*12 - 6;
  auto vulkan = cpu.vulkan();

  at::native::hardswish_(cpu);
  at::hardswish_(vulkan);

  const auto check = almostEqual(cpu, vulkan.cpu());
  if (!check) {
    showRtol(cpu, vulkan.cpu());
  }

  ASSERT_TRUE(check);
}

TEST(VulkanAPITest, mean) {
  const auto in_cpu = at::rand({17, 3, 79, 53}, at::TensorOptions(at::kCPU).dtype(at::kFloat));
  const auto out_cpu = at::mean(in_cpu, {-1, -2}, true);

  const auto in_vulkan = in_cpu.vulkan();
  const auto out_vulkan = at::mean(in_vulkan, {-1, -2}, true);

  const auto check = almostEqual(out_cpu, out_vulkan.cpu());
  if (!check) {
    showRtol(out_cpu, out_vulkan.cpu());
  }

  ASSERT_TRUE(check);
}

TEST(VulkanAPITest, mean2d) {
  const auto in_cpu = at::rand({11, 7, 173, 37}, at::TensorOptions(at::kCPU).dtype(at::kFloat));
  const auto out_cpu = at::mean(in_cpu, {-1, -2}, false);

  const auto in_vulkan = in_cpu.vulkan();
  const auto out_vulkan = at::mean(in_vulkan, {-1, -2}, false);

  const auto check = almostEqual(out_cpu, out_vulkan.cpu());
  if (!check) {
    showRtol(out_cpu, out_vulkan.cpu());
  }

  ASSERT_TRUE(check);
}

TEST(VulkanAPITest, mm) {
  if (!at::is_vulkan_available()) {
    return;
  }

  const auto m1_cpu = at::rand({179, 67}, at::device(at::kCPU).dtype(at::kFloat));
  const auto m2_cpu = at::rand({67, 163}, at::device(at::kCPU).dtype(at::kFloat));
  const auto out_cpu = m1_cpu.mm(m2_cpu);

  const auto m1_vulkan = m1_cpu.vulkan();
  const auto out_vulkan = m1_vulkan.mm(m2_cpu);

  const auto check = almostEqual(out_cpu, out_vulkan.cpu());
  if (!check) {
    showRtol(out_cpu, out_vulkan.cpu());
  }

  ASSERT_TRUE(check);
}

TEST(VulkanAPITest, mul) {
  if (!at::is_vulkan_available()) {
    return;
  }

  const auto a_cpu = at::rand({11, 7, 139, 109}, at::device(at::kCPU).dtype(at::kFloat));
  const auto a_vulkan = a_cpu.vulkan();

  const auto b_cpu = at::rand({11, 7, 139, 109}, at::device(at::kCPU).dtype(at::kFloat));
  const auto b_vulkan = b_cpu.vulkan();

  const auto c_cpu = at::mul(a_cpu, b_cpu);
  const auto c_vulkan = at::mul(a_vulkan, b_vulkan);

  const auto check = almostEqual(c_cpu, c_vulkan.cpu());
  if (!check) {
    showRtol(c_cpu, c_vulkan.cpu());
  }

  ASSERT_TRUE(check);
}

TEST(VulkanAPITest, mul_broadcast0) {
  if (!at::is_vulkan_available()) {
    return;
  }

  const auto a_cpu = at::rand({3, 5, 1, 1}, at::device(at::kCPU).dtype(at::kFloat));
  const auto a_vulkan = a_cpu.vulkan();

  const auto b_cpu = at::rand({3, 5, 179, 221}, at::device(at::kCPU).dtype(at::kFloat));
  const auto b_vulkan = b_cpu.vulkan();

  const auto c_cpu = at::mul(a_cpu, b_cpu);
  const auto c_vulkan = at::mul(a_vulkan, b_vulkan);

  const auto check = almostEqual(c_cpu, c_vulkan.cpu());
  if (!check) {
    showRtol(c_cpu, c_vulkan.cpu());
  }

  ASSERT_TRUE(check);
}

TEST(VulkanAPITest, mul_broadcast1) {
  if (!at::is_vulkan_available()) {
    return;
  }

  const auto a_cpu = at::rand({3, 5, 179, 221}, at::device(at::kCPU).dtype(at::kFloat));
  const auto a_vulkan = a_cpu.vulkan();

  const auto b_cpu = at::rand({3, 5, 1, 221}, at::device(at::kCPU).dtype(at::kFloat));
  const auto b_vulkan = b_cpu.vulkan();

  const auto c_cpu = at::mul(a_cpu, b_cpu);
  const auto c_vulkan = at::mul(a_vulkan, b_vulkan);

  const auto check = almostEqual(c_cpu, c_vulkan.cpu());
  if (!check) {
    showRtol(c_cpu, c_vulkan.cpu());
  }

  ASSERT_TRUE(check);
}

TEST(VulkanAPITest, mul_broadcast2) {
  if (!at::is_vulkan_available()) {
    return;
  }

  const auto a_cpu = at::rand({3, 4, 179, 221}, at::device(at::kCPU).dtype(at::kFloat));
  const auto a_vulkan = a_cpu.vulkan();

  const auto b_cpu = at::rand({4, 1, 1}, at::device(at::kCPU).dtype(at::kFloat));
  const auto b_vulkan = b_cpu.vulkan();

  const auto c_cpu = at::mul(a_cpu, b_cpu);
  const auto c_vulkan = at::mul(a_vulkan, b_vulkan);

  const auto check = almostEqual(c_cpu, c_vulkan.cpu());
  if (!check) {
    showRtol(c_cpu, c_vulkan.cpu());
  }

  ASSERT_TRUE(check);
}

TEST(VulkanAPITest, mul_) {
  if (!at::is_vulkan_available()) {
    return;
  }

  auto a_cpu = at::rand({61, 17, 29, 83}, at::device(at::kCPU).dtype(at::kFloat));
  auto a_vulkan = a_cpu.vulkan();

  const auto b_cpu = at::rand({61, 17, 29, 83}, at::device(at::kCPU).dtype(at::kFloat));
  const auto b_vulkan = b_cpu.vulkan();

  a_cpu.mul_(b_cpu);
  a_vulkan.mul_(b_vulkan);

  const auto check = almostEqual(a_cpu, a_vulkan.cpu());
  if (!check) {
    showRtol(b_cpu, b_vulkan.cpu());
  }

  ASSERT_TRUE(check);
}

TEST(VulkanAPITest, mul_broadcast0_) {
  if (!at::is_vulkan_available()) {
    return;
  }

  auto a_cpu = at::rand({12, 17, 29, 83}, at::device(at::kCPU).dtype(at::kFloat));
  auto a_vulkan = a_cpu.vulkan();

  const auto b_cpu = at::rand({12, 17, 29, 1}, at::device(at::kCPU).dtype(at::kFloat));
  const auto b_vulkan = b_cpu.vulkan();

  a_cpu.mul_(b_cpu);
  a_vulkan.mul_(b_vulkan);

  const auto check = almostEqual(a_cpu, a_vulkan.cpu());
  if (!check) {
    showRtol(b_cpu, b_vulkan.cpu());
  }

  ASSERT_TRUE(check);
}

TEST(VulkanAPITest, mul_broadcast1_) {
  if (!at::is_vulkan_available()) {
    return;
  }

  auto a_cpu = at::rand({3, 8, 29, 83}, at::device(at::kCPU).dtype(at::kFloat));
  auto a_vulkan = a_cpu.vulkan();

  const auto b_cpu = at::rand({8, 1, 1}, at::device(at::kCPU).dtype(at::kFloat));
  const auto b_vulkan = b_cpu.vulkan();

  a_cpu.mul_(b_cpu);
  a_vulkan.mul_(b_vulkan);

  const auto check = almostEqual(a_cpu, a_vulkan.cpu());
  if (!check) {
    showRtol(b_cpu, b_vulkan.cpu());
  }

  ASSERT_TRUE(check);
}

TEST(VulkanAPITest, mul_scalar) {
  if (!at::is_vulkan_available()) {
    return;
  }

  const auto a_cpu = at::rand({17, 213, 213, 7}, at::device(at::kCPU).dtype(at::kFloat));
  const auto a_vulkan = a_cpu.vulkan();

  const float b_scalar = 3.1415f;

  const auto c_cpu = at::mul(a_cpu, b_scalar);
  const auto c_vulkan = at::mul(a_vulkan, b_scalar);

  const auto check = almostEqual(c_cpu, c_vulkan.cpu());
  if (!check) {
    showRtol(c_cpu, c_vulkan.cpu());
  }

  ASSERT_TRUE(check);
}

TEST(VulkanAPITest, mul_scalar_) {
  if (!at::is_vulkan_available()) {
    return;
  }

  auto a_cpu = at::rand({11, 7, 139, 109}, at::device(at::kCPU).dtype(at::kFloat));
  auto a_vulkan = a_cpu.vulkan();

  const float b_scalar = 3.1415f;

  a_cpu.mul_(b_scalar);
  a_vulkan.mul_(b_scalar);

  const auto check = almostEqual(a_cpu, a_vulkan.cpu());
  if (!check) {
    showRtol(a_cpu, a_vulkan.cpu());
  }

  ASSERT_TRUE(check);
}

TEST(VulkanAPITest, reflection_pad2d) {
  if (!at::is_vulkan_available()) {
    return;
  }

  const auto a_cpu = at::rand({2, 3, 47, 63}, at::device(at::kCPU).dtype(at::kFloat));
  const auto a_vulkan = a_cpu.vulkan();

  const auto out_cpu = at::reflection_pad2d(a_cpu, {9,8,5,12});
  const auto out_vulkan = at::reflection_pad2d(a_vulkan, {9,8,5,12}).cpu();

  const auto check = almostEqual(out_cpu, out_vulkan);
  if (!check) {
    showRtol(out_cpu, out_vulkan);
  }

  ASSERT_TRUE(check);
}

TEST(VulkanAPITest, reshape) {
  if (!at::is_vulkan_available()) {
    return;
  }
  c10::InferenceMode mode;

  const auto in_cpu = at::rand({47, 11, 83, 97}, at::device(at::kCPU).dtype(at::kFloat));
  const auto in_vulkan = in_cpu.vulkan();

  const std::array<int64_t, 2> shape{47 * 83, 11 * 97};

  const auto out_cpu = at::reshape(in_cpu, shape);
  const auto out_vulkan = at::reshape(in_vulkan, shape);

  const auto check = almostEqual(out_cpu, out_vulkan.cpu());
  if (!check) {
    showRtol(out_cpu, out_vulkan.cpu());
  }

  ASSERT_TRUE(check);
}

TEST(VulkanAPITest, reshape_) {
  if (!at::is_vulkan_available()) {
    return;
  }
  c10::InferenceMode mode;

  const auto cpu = at::rand({59, 41, 19, 67}, at::device(at::kCPU).dtype(at::kFloat));
  const auto vulkan = cpu.vulkan();

  const std::array<int64_t, 3> shape{59, 41 * 67, 19};

  cpu.reshape(shape);
  vulkan.reshape(shape);

  const auto check = almostEqual(cpu, vulkan.cpu());
  if (!check) {
    showRtol(cpu, vulkan.cpu());
  }

  ASSERT_TRUE(check);
}

TEST(VulkanAPITest, sub) {
  if (!at::is_vulkan_available()) {
    return;
  }

  const auto a_cpu = at::rand({11, 7, 139, 109}, at::device(at::kCPU).dtype(at::kFloat));
  const auto a_vulkan = a_cpu.vulkan();

  const auto b_cpu = at::rand({11, 7, 139, 109}, at::device(at::kCPU).dtype(at::kFloat));
  const auto b_vulkan = b_cpu.vulkan();

  const auto c_cpu = at::sub(a_cpu, b_cpu, 2.1f);
  const auto c_vulkan = at::sub(a_vulkan, b_vulkan, 2.1f);

  const auto check = almostEqual(c_cpu, c_vulkan.cpu());
  if (!check) {
    showRtol(c_cpu, c_vulkan.cpu());
  }

  ASSERT_TRUE(check);
}

TEST(VulkanAPITest, sub_broadcast0) {
  if (!at::is_vulkan_available()) {
    return;
  }

  const auto a_cpu = at::rand({3, 5, 179, 221}, at::device(at::kCPU).dtype(at::kFloat));
  const auto a_vulkan = a_cpu.vulkan();

  const auto b_cpu = at::rand({3, 5, 1, 1}, at::device(at::kCPU).dtype(at::kFloat));
  const auto b_vulkan = b_cpu.vulkan();

  const auto c_cpu = at::sub(a_cpu, b_cpu, 1.8f);
  const auto c_vulkan = at::sub(a_vulkan, b_vulkan, 1.8f);

  const auto check = almostEqual(c_cpu, c_vulkan.cpu());
  if (!check) {
    showRtol(c_cpu, c_vulkan.cpu());
  }

  ASSERT_TRUE(check);
}

TEST(VulkanAPITest, sub_broadcast1) {
  if (!at::is_vulkan_available()) {
    return;
  }

  const auto a_cpu = at::rand({3, 5, 179, 221}, at::device(at::kCPU).dtype(at::kFloat));
  const auto a_vulkan = a_cpu.vulkan();

  const auto b_cpu = at::rand({3, 5, 1, 221}, at::device(at::kCPU).dtype(at::kFloat));
  const auto b_vulkan = b_cpu.vulkan();

  const auto c_cpu = at::sub(a_cpu, b_cpu, 1.8f);
  const auto c_vulkan = at::sub(a_vulkan, b_vulkan, 1.8f);

  const auto check = almostEqual(c_cpu, c_vulkan.cpu());
  if (!check) {
    showRtol(c_cpu, c_vulkan.cpu());
  }

  ASSERT_TRUE(check);
}

TEST(VulkanAPITest, sub_broadcast2) {
  if (!at::is_vulkan_available()) {
    return;
  }

  const auto a_cpu = at::rand({3, 4, 179, 221}, at::device(at::kCPU).dtype(at::kFloat));
  const auto a_vulkan = a_cpu.vulkan();

  const auto b_cpu = at::rand({4, 1, 1}, at::device(at::kCPU).dtype(at::kFloat));
  const auto b_vulkan = b_cpu.vulkan();

  const auto c_cpu = at::sub(a_cpu, b_cpu, 2.5f);
  const auto c_vulkan = at::sub(a_vulkan, b_vulkan, 2.5f);

  const auto check = almostEqual(c_cpu, c_vulkan.cpu());
  if (!check) {
    showRtol(c_cpu, c_vulkan.cpu());
  }

  ASSERT_TRUE(check);
}

TEST(VulkanAPITest, sub_) {
  if (!at::is_vulkan_available()) {
    return;
  }

  auto a_cpu = at::rand({61, 17, 29, 83}, at::device(at::kCPU).dtype(at::kFloat));
  auto a_vulkan = a_cpu.vulkan();

  const auto b_cpu = at::rand({61, 17, 29, 83}, at::device(at::kCPU).dtype(at::kFloat));
  const auto b_vulkan = b_cpu.vulkan();

  a_cpu.sub_(b_cpu, 2.1f);
  a_vulkan.sub_(b_vulkan, 2.1f);

  const auto check = almostEqual(a_cpu, a_vulkan.cpu());
  if (!check) {
    showRtol(b_cpu, b_vulkan.cpu());
  }

  ASSERT_TRUE(check);
}

TEST(VulkanAPITest, sub_broadcast0_) {
  if (!at::is_vulkan_available()) {
    return;
  }

  auto a_cpu = at::rand({16, 17, 29, 83}, at::device(at::kCPU).dtype(at::kFloat));
  auto a_vulkan = a_cpu.vulkan();

  const auto b_cpu = at::rand({16, 17, 29, 1}, at::device(at::kCPU).dtype(at::kFloat));
  const auto b_vulkan = b_cpu.vulkan();

  a_cpu.sub_(b_cpu, 2.1f);
  a_vulkan.sub_(b_vulkan, 2.1f);

  const auto check = almostEqual(a_cpu, a_vulkan.cpu());
  if (!check) {
    showRtol(b_cpu, b_vulkan.cpu());
  }

  ASSERT_TRUE(check);
}

TEST(VulkanAPITest, sub_broadcast1_) {
  if (!at::is_vulkan_available()) {
    return;
  }

  auto a_cpu = at::rand({3, 8, 29, 83}, at::device(at::kCPU).dtype(at::kFloat));
  auto a_vulkan = a_cpu.vulkan();

  const auto b_cpu = at::rand({3, 8, 1, 1}, at::device(at::kCPU).dtype(at::kFloat));
  const auto b_vulkan = b_cpu.vulkan();

  a_cpu.sub_(b_cpu, 2.1f);
  a_vulkan.sub_(b_vulkan, 2.1f);

  const auto check = almostEqual(a_cpu, a_vulkan.cpu());
=======
>>>>>>> 078fadaa
  if (!check) {
    showRtol(b_cpu, b_vulkan.cpu());
  }

  ASSERT_TRUE(check);
}

TEST(VulkanAPITest, div_scalar) {
  if (!at::is_vulkan_available()) {
    return;
  }

  const auto a_cpu = at::rand({17, 213, 213, 7}, at::device(at::kCPU).dtype(at::kFloat));
  const auto a_vulkan = a_cpu.vulkan();

  const float b_scalar = 3.1415f;

  const auto c_cpu = at::div(a_cpu, b_scalar);
  const auto c_vulkan = at::div(a_vulkan, b_scalar);

  const auto check = almostEqual(c_cpu, c_vulkan.cpu());
  if (!check) {
<<<<<<< HEAD
    showRtol(out_cpu, out_vulkan.cpu());
=======
    showRtol(c_cpu, c_vulkan.cpu());
>>>>>>> 078fadaa
  }

  ASSERT_TRUE(check);
}

TEST(VulkanAPITest, div_scalar_) {
  if (!at::is_vulkan_available()) {
    return;
  }

  auto a_cpu = at::rand({11, 7, 139, 109}, at::device(at::kCPU).dtype(at::kFloat));
  auto a_vulkan = a_cpu.vulkan();

  const float b_scalar = 3.1415f;

  a_cpu.div_(b_scalar);
  a_vulkan.div_(b_scalar);

  const auto check = almostEqual(a_cpu, a_vulkan.cpu());
  if (!check) {
    showRtol(a_cpu, a_vulkan.cpu());
  }

  ASSERT_TRUE(check);
}

TEST(VulkanAPITest, empty) {
  if (!at::is_vulkan_available()) {
    return;
  }

  ASSERT_NO_THROW(at::empty({1, 17, 41, 53}, at::device(at::kVulkan).dtype(at::kFloat)));
}

TEST(VulkanAPITest, hardsigmoid) {
  if (!at::is_vulkan_available()) {
    return;
  }

  const auto in_cpu = at::rand({17, 197, 302, 5}, at::device(at::kCPU).dtype(at::kFloat))*12 - 6;
  const auto in_vulkan = in_cpu.vulkan();

  const auto out_cpu = at::hardsigmoid(in_cpu);
  const auto out_vulkan = at::hardsigmoid(in_vulkan);

  const auto check = almostEqual(out_cpu, out_vulkan.cpu());
  if (!check) {
    showRtol(out_cpu, out_vulkan.cpu());
  }

  ASSERT_TRUE(check);
}

TEST(VulkanAPITest, hardsigmoid_) {
  if (!at::is_vulkan_available()) {
    return;
  }

  auto cpu = at::rand({17, 197, 302, 5}, at::device(at::kCPU).dtype(at::kFloat))*12 - 6;
  auto vulkan = cpu.vulkan();

  at::native::hardsigmoid_(cpu);
  at::hardsigmoid_(vulkan);

  const auto check = almostEqual(cpu, vulkan.cpu());
  if (!check) {
    showRtol(cpu, vulkan.cpu());
  }

  ASSERT_TRUE(check);
}

TEST(VulkanAPITest, hardswish) {
  if (!at::is_vulkan_available()) {
    return;
  }

  const auto in_cpu = at::rand({17, 197, 302, 5}, at::device(at::kCPU).dtype(at::kFloat))*12 - 6;
  const auto in_vulkan = in_cpu.vulkan();

  const auto out_cpu = at::hardswish(in_cpu);
  const auto out_vulkan = at::hardswish(in_vulkan);

  const auto check = almostEqual(out_cpu, out_vulkan.cpu());
  if (!check) {
    showRtol(out_cpu, out_vulkan.cpu());
  }

  ASSERT_TRUE(check);
}

TEST(VulkanAPITest, hardswish_) {
  if (!at::is_vulkan_available()) {
    return;
  }

  auto cpu = at::rand({17, 197, 302, 5}, at::device(at::kCPU).dtype(at::kFloat))*12 - 6;
  auto vulkan = cpu.vulkan();

  at::native::hardswish_(cpu);
  at::hardswish_(vulkan);

  const auto check = almostEqual(cpu, vulkan.cpu());
  if (!check) {
    showRtol(cpu, vulkan.cpu());
  }

  ASSERT_TRUE(check);
}

TEST(VulkanAPITest, mean) {
  const auto in_cpu = at::rand({17, 3, 79, 53}, at::TensorOptions(at::kCPU).dtype(at::kFloat));
  const auto out_cpu = at::mean(in_cpu, {-1, -2}, true);

  const auto in_vulkan = in_cpu.vulkan();
  const auto out_vulkan = at::mean(in_vulkan, {-1, -2}, true);

  const auto check = almostEqual(out_cpu, out_vulkan.cpu());
  if (!check) {
    showRtol(out_cpu, out_vulkan.cpu());
  }

  ASSERT_TRUE(check);
}

TEST(VulkanAPITest, mean2d) {
  const auto in_cpu = at::rand({11, 7, 173, 37}, at::TensorOptions(at::kCPU).dtype(at::kFloat));
  const auto out_cpu = at::mean(in_cpu, {-1, -2}, false);

  const auto in_vulkan = in_cpu.vulkan();
  const auto out_vulkan = at::mean(in_vulkan, {-1, -2}, false);

  const auto check = almostEqual(out_cpu, out_vulkan.cpu());
  if (!check) {
    showRtol(out_cpu, out_vulkan.cpu());
  }

  ASSERT_TRUE(check);
}

TEST(VulkanAPITest, mm) {
  if (!at::is_vulkan_available()) {
    return;
  }

  const auto m1_cpu = at::rand({179, 67}, at::device(at::kCPU).dtype(at::kFloat));
  const auto m2_cpu = at::rand({67, 163}, at::device(at::kCPU).dtype(at::kFloat));
  const auto out_cpu = m1_cpu.mm(m2_cpu);

  const auto m1_vulkan = m1_cpu.vulkan();
  const auto out_vulkan = m1_vulkan.mm(m2_cpu);

  const auto check = almostEqual(out_cpu, out_vulkan.cpu());
  if (!check) {
    showRtol(out_cpu, out_vulkan.cpu());
  }

  ASSERT_TRUE(check);
}

TEST(VulkanAPITest, mul) {
  if (!at::is_vulkan_available()) {
    return;
  }

  const auto a_cpu = at::rand({11, 7, 139, 109}, at::device(at::kCPU).dtype(at::kFloat));
  const auto a_vulkan = a_cpu.vulkan();

  const auto b_cpu = at::rand({11, 7, 139, 109}, at::device(at::kCPU).dtype(at::kFloat));
  const auto b_vulkan = b_cpu.vulkan();

  const auto c_cpu = at::mul(a_cpu, b_cpu);
  const auto c_vulkan = at::mul(a_vulkan, b_vulkan);

  const auto check = almostEqual(c_cpu, c_vulkan.cpu());
  if (!check) {
    showRtol(c_cpu, c_vulkan.cpu());
  }

  ASSERT_TRUE(check);
}

TEST(VulkanAPITest, mul_broadcast0) {
  if (!at::is_vulkan_available()) {
    return;
  }

  const auto a_cpu = at::rand({3, 5, 1, 1}, at::device(at::kCPU).dtype(at::kFloat));
  const auto a_vulkan = a_cpu.vulkan();

  const auto b_cpu = at::rand({3, 5, 179, 221}, at::device(at::kCPU).dtype(at::kFloat));
  const auto b_vulkan = b_cpu.vulkan();

  const auto c_cpu = at::mul(a_cpu, b_cpu);
  const auto c_vulkan = at::mul(a_vulkan, b_vulkan);

  const auto check = almostEqual(c_cpu, c_vulkan.cpu());
  if (!check) {
    showRtol(c_cpu, c_vulkan.cpu());
  }

  ASSERT_TRUE(check);
}

TEST(VulkanAPITest, mul_broadcast1) {
  if (!at::is_vulkan_available()) {
    return;
  }

  const auto a_cpu = at::rand({3, 5, 179, 221}, at::device(at::kCPU).dtype(at::kFloat));
  const auto a_vulkan = a_cpu.vulkan();

  const auto b_cpu = at::rand({3, 5, 1, 221}, at::device(at::kCPU).dtype(at::kFloat));
  const auto b_vulkan = b_cpu.vulkan();

  const auto c_cpu = at::mul(a_cpu, b_cpu);
  const auto c_vulkan = at::mul(a_vulkan, b_vulkan);

  const auto check = almostEqual(c_cpu, c_vulkan.cpu());
  if (!check) {
    showRtol(c_cpu, c_vulkan.cpu());
  }

  ASSERT_TRUE(check);
}

TEST(VulkanAPITest, mul_broadcast2) {
  if (!at::is_vulkan_available()) {
    return;
  }

  const auto a_cpu = at::rand({3, 4, 179, 221}, at::device(at::kCPU).dtype(at::kFloat));
  const auto a_vulkan = a_cpu.vulkan();

  const auto b_cpu = at::rand({4, 1, 1}, at::device(at::kCPU).dtype(at::kFloat));
  const auto b_vulkan = b_cpu.vulkan();

  const auto c_cpu = at::mul(a_cpu, b_cpu);
  const auto c_vulkan = at::mul(a_vulkan, b_vulkan);

  const auto check = almostEqual(c_cpu, c_vulkan.cpu());
  if (!check) {
    showRtol(c_cpu, c_vulkan.cpu());
  }

  ASSERT_TRUE(check);
}

TEST(VulkanAPITest, mul_) {
  if (!at::is_vulkan_available()) {
    return;
  }

  auto a_cpu = at::rand({61, 17, 29, 83}, at::device(at::kCPU).dtype(at::kFloat));
  auto a_vulkan = a_cpu.vulkan();

  const auto b_cpu = at::rand({61, 17, 29, 83}, at::device(at::kCPU).dtype(at::kFloat));
  const auto b_vulkan = b_cpu.vulkan();

  a_cpu.mul_(b_cpu);
  a_vulkan.mul_(b_vulkan);

  const auto check = almostEqual(a_cpu, a_vulkan.cpu());
  if (!check) {
    showRtol(b_cpu, b_vulkan.cpu());
  }

  ASSERT_TRUE(check);
}

TEST(VulkanAPITest, mul_broadcast0_) {
  if (!at::is_vulkan_available()) {
    return;
  }

  auto a_cpu = at::rand({12, 17, 29, 83}, at::device(at::kCPU).dtype(at::kFloat));
  auto a_vulkan = a_cpu.vulkan();

  const auto b_cpu = at::rand({12, 17, 29, 1}, at::device(at::kCPU).dtype(at::kFloat));
  const auto b_vulkan = b_cpu.vulkan();

  a_cpu.mul_(b_cpu);
  a_vulkan.mul_(b_vulkan);

  const auto check = almostEqual(a_cpu, a_vulkan.cpu());
  if (!check) {
    showRtol(b_cpu, b_vulkan.cpu());
  }

  ASSERT_TRUE(check);
}

TEST(VulkanAPITest, mul_broadcast1_) {
  if (!at::is_vulkan_available()) {
    return;
  }

  auto a_cpu = at::rand({3, 8, 29, 83}, at::device(at::kCPU).dtype(at::kFloat));
  auto a_vulkan = a_cpu.vulkan();

  const auto b_cpu = at::rand({8, 1, 1}, at::device(at::kCPU).dtype(at::kFloat));
  const auto b_vulkan = b_cpu.vulkan();

  a_cpu.mul_(b_cpu);
  a_vulkan.mul_(b_vulkan);

  const auto check = almostEqual(a_cpu, a_vulkan.cpu());
  if (!check) {
    showRtol(b_cpu, b_vulkan.cpu());
  }

  ASSERT_TRUE(check);
}

TEST(VulkanAPITest, mul_scalar) {
  if (!at::is_vulkan_available()) {
    return;
  }

  const auto a_cpu = at::rand({17, 213, 213, 7}, at::device(at::kCPU).dtype(at::kFloat));
  const auto a_vulkan = a_cpu.vulkan();

  const float b_scalar = 3.1415f;

  const auto c_cpu = at::mul(a_cpu, b_scalar);
  const auto c_vulkan = at::mul(a_vulkan, b_scalar);

  const auto check = almostEqual(c_cpu, c_vulkan.cpu());
  if (!check) {
    showRtol(c_cpu, c_vulkan.cpu());
  }

  ASSERT_TRUE(check);
}

TEST(VulkanAPITest, mul_scalar_) {
  if (!at::is_vulkan_available()) {
    return;
  }

  auto a_cpu = at::rand({11, 7, 139, 109}, at::device(at::kCPU).dtype(at::kFloat));
  auto a_vulkan = a_cpu.vulkan();

  const float b_scalar = 3.1415f;

  a_cpu.mul_(b_scalar);
  a_vulkan.mul_(b_scalar);

  const auto check = almostEqual(a_cpu, a_vulkan.cpu());
  if (!check) {
    showRtol(a_cpu, a_vulkan.cpu());
  }

  ASSERT_TRUE(check);
}

TEST(VulkanAPITest, reflection_pad2d) {
  if (!at::is_vulkan_available()) {
    return;
  }

  const auto a_cpu = at::rand({2, 3, 47, 63}, at::device(at::kCPU).dtype(at::kFloat));
  const auto a_vulkan = a_cpu.vulkan();

  const auto out_cpu = at::reflection_pad2d(a_cpu, {9,8,5,12});
  const auto out_vulkan = at::reflection_pad2d(a_vulkan, {9,8,5,12}).cpu();

  const auto check = almostEqual(out_cpu, out_vulkan);
  if (!check) {
    showRtol(out_cpu, out_vulkan);
  }

  ASSERT_TRUE(check);
}

TEST(VulkanAPITest, reshape) {
  if (!at::is_vulkan_available()) {
    return;
  }
  c10::InferenceMode mode;

  const auto in_cpu = at::rand({47, 11, 83, 97}, at::device(at::kCPU).dtype(at::kFloat));
  const auto in_vulkan = in_cpu.vulkan();

  const std::array<int64_t, 2> shape{47 * 83, 11 * 97};

  const auto out_cpu = at::reshape(in_cpu, shape);
  const auto out_vulkan = at::reshape(in_vulkan, shape);

  const auto check = almostEqual(out_cpu, out_vulkan.cpu());
  if (!check) {
    showRtol(out_cpu, out_vulkan.cpu());
  }

  ASSERT_TRUE(check);
}

TEST(VulkanAPITest, reshape_) {
  if (!at::is_vulkan_available()) {
    return;
  }
  c10::InferenceMode mode;

  const auto cpu = at::rand({59, 41, 19, 67}, at::device(at::kCPU).dtype(at::kFloat));
  const auto vulkan = cpu.vulkan();

  const std::array<int64_t, 3> shape{59, 41 * 67, 19};

  cpu.reshape(shape);
  vulkan.reshape(shape);

  const auto check = almostEqual(cpu, vulkan.cpu());
  if (!check) {
    showRtol(cpu, vulkan.cpu());
  }

  ASSERT_TRUE(check);
}

TEST(VulkanAPITest, sigmoid) {
  if (!at::is_vulkan_available()) {
    return;
  }

  const auto in_cpu = at::rand({17, 197, 302, 5}, at::device(at::kCPU).dtype(at::kFloat));
  const auto in_vulkan = in_cpu.vulkan();

  const auto out_cpu = at::sigmoid(in_cpu);
  const auto out_vulkan = at::sigmoid(in_vulkan);

  const auto check = almostEqual(out_cpu, out_vulkan.cpu());
  if (!check) {
    showRtol(out_cpu, out_vulkan.cpu());
  }

  ASSERT_TRUE(check);
}

TEST(VulkanAPITest, sigmoid_) {
  if (!at::is_vulkan_available()) {
    return;
  }

  auto cpu = at::rand({17, 197, 302, 5}, at::device(at::kCPU).dtype(at::kFloat));
  auto vulkan = cpu.vulkan();

  at::sigmoid_(cpu);
  at::sigmoid_(vulkan);

  const auto check = almostEqual(cpu, vulkan.cpu());
  if (!check) {
    showRtol(cpu, vulkan.cpu());
  }

  ASSERT_TRUE(check);
}

TEST(VulkanAPITest, sub) {
  if (!at::is_vulkan_available()) {
    return;
  }

  const auto a_cpu = at::rand({11, 7, 139, 109}, at::device(at::kCPU).dtype(at::kFloat));
  const auto a_vulkan = a_cpu.vulkan();

  const auto b_cpu = at::rand({11, 7, 139, 109}, at::device(at::kCPU).dtype(at::kFloat));
  const auto b_vulkan = b_cpu.vulkan();

  const auto c_cpu = at::sub(a_cpu, b_cpu, 2.1f);
  const auto c_vulkan = at::sub(a_vulkan, b_vulkan, 2.1f);

  const auto check = almostEqual(c_cpu, c_vulkan.cpu());
  if (!check) {
    showRtol(c_cpu, c_vulkan.cpu());
  }

  ASSERT_TRUE(check);
}

TEST(VulkanAPITest, sub_broadcast0) {
  if (!at::is_vulkan_available()) {
    return;
  }

  const auto a_cpu = at::rand({3, 5, 179, 221}, at::device(at::kCPU).dtype(at::kFloat));
  const auto a_vulkan = a_cpu.vulkan();

  const auto b_cpu = at::rand({3, 5, 1, 1}, at::device(at::kCPU).dtype(at::kFloat));
  const auto b_vulkan = b_cpu.vulkan();

  const auto c_cpu = at::sub(a_cpu, b_cpu, 1.8f);
  const auto c_vulkan = at::sub(a_vulkan, b_vulkan, 1.8f);

  const auto check = almostEqual(c_cpu, c_vulkan.cpu());
  if (!check) {
    showRtol(c_cpu, c_vulkan.cpu());
  }

  ASSERT_TRUE(check);
}

TEST(VulkanAPITest, sub_broadcast1) {
  if (!at::is_vulkan_available()) {
    return;
  }

  const auto a_cpu = at::rand({3, 5, 179, 221}, at::device(at::kCPU).dtype(at::kFloat));
  const auto a_vulkan = a_cpu.vulkan();

  const auto b_cpu = at::rand({3, 5, 1, 221}, at::device(at::kCPU).dtype(at::kFloat));
  const auto b_vulkan = b_cpu.vulkan();

  const auto c_cpu = at::sub(a_cpu, b_cpu, 1.8f);
  const auto c_vulkan = at::sub(a_vulkan, b_vulkan, 1.8f);

  const auto check = almostEqual(c_cpu, c_vulkan.cpu());
  if (!check) {
    showRtol(c_cpu, c_vulkan.cpu());
  }

  ASSERT_TRUE(check);
}

TEST(VulkanAPITest, sub_broadcast2) {
  if (!at::is_vulkan_available()) {
    return;
  }

  const auto a_cpu = at::rand({3, 4, 179, 221}, at::device(at::kCPU).dtype(at::kFloat));
  const auto a_vulkan = a_cpu.vulkan();

  const auto b_cpu = at::rand({4, 1, 1}, at::device(at::kCPU).dtype(at::kFloat));
  const auto b_vulkan = b_cpu.vulkan();

  const auto c_cpu = at::sub(a_cpu, b_cpu, 2.5f);
  const auto c_vulkan = at::sub(a_vulkan, b_vulkan, 2.5f);

  const auto check = almostEqual(c_cpu, c_vulkan.cpu());
  if (!check) {
    showRtol(c_cpu, c_vulkan.cpu());
  }

  ASSERT_TRUE(check);
}

TEST(VulkanAPITest, sub_) {
  if (!at::is_vulkan_available()) {
    return;
  }

  auto a_cpu = at::rand({61, 17, 29, 83}, at::device(at::kCPU).dtype(at::kFloat));
  auto a_vulkan = a_cpu.vulkan();

  const auto b_cpu = at::rand({61, 17, 29, 83}, at::device(at::kCPU).dtype(at::kFloat));
  const auto b_vulkan = b_cpu.vulkan();

  a_cpu.sub_(b_cpu, 2.1f);
  a_vulkan.sub_(b_vulkan, 2.1f);

  const auto check = almostEqual(a_cpu, a_vulkan.cpu());
  if (!check) {
    showRtol(b_cpu, b_vulkan.cpu());
  }

  ASSERT_TRUE(check);
}

TEST(VulkanAPITest, sub_broadcast0_) {
  if (!at::is_vulkan_available()) {
    return;
  }

  auto a_cpu = at::rand({16, 17, 29, 83}, at::device(at::kCPU).dtype(at::kFloat));
  auto a_vulkan = a_cpu.vulkan();

  const auto b_cpu = at::rand({16, 17, 29, 1}, at::device(at::kCPU).dtype(at::kFloat));
  const auto b_vulkan = b_cpu.vulkan();

  a_cpu.sub_(b_cpu, 2.1f);
  a_vulkan.sub_(b_vulkan, 2.1f);

  const auto check = almostEqual(a_cpu, a_vulkan.cpu());
  if (!check) {
    showRtol(b_cpu, b_vulkan.cpu());
  }

  ASSERT_TRUE(check);
}

TEST(VulkanAPITest, sub_broadcast1_) {
  if (!at::is_vulkan_available()) {
    return;
  }

  auto a_cpu = at::rand({3, 8, 29, 83}, at::device(at::kCPU).dtype(at::kFloat));
  auto a_vulkan = a_cpu.vulkan();

  const auto b_cpu = at::rand({3, 8, 1, 1}, at::device(at::kCPU).dtype(at::kFloat));
  const auto b_vulkan = b_cpu.vulkan();

  a_cpu.sub_(b_cpu, 2.1f);
  a_vulkan.sub_(b_vulkan, 2.1f);

  const auto check = almostEqual(a_cpu, a_vulkan.cpu());
  if (!check) {
    showRtol(b_cpu, b_vulkan.cpu());
  }

  ASSERT_TRUE(check);
}

TEST(VulkanAPITest, upsample_nearest2d) {
  if (!at::is_vulkan_available()) {
    return;
  }

  const auto in_cpu = at::rand({1, 2, 2, 3}, at::TensorOptions(at::kCPU).dtype(at::kFloat));
  const auto out_cpu = at::upsample_nearest2d(in_cpu, {4, 6});

  const auto in_vulkan = in_cpu.vulkan();
  const auto out_vulkan = at::upsample_nearest2d(in_vulkan, {4, 6});

  const auto check = almostEqual(out_cpu, out_vulkan.cpu());
  if (!check) {
    showRtol(out_cpu, out_vulkan.cpu());
  }

  ASSERT_TRUE(check);
}

enum class OpType {
  addmm,
  conv2d,
  hardtanh_,
  mean,
 };

class BaseOp {
 public:
  explicit BaseOp(const OpType) {}
  virtual ~BaseOp() = default;

  virtual at::Tensor run(at::Tensor&) const = 0;
  virtual std::string toString() const = 0;

};

class Addmm final : public BaseOp {
 public:
  Addmm(
      const int64_t m1H,
      const int64_t m1W,
      const int64_t m2W,
      const float beta,
      const float alpha)
    : BaseOp(OpType::addmm),
      m2_(at::rand(c10::IntArrayRef({m1W, m2W}), at::device(at::kCPU).dtype(at::kFloat))),
      b_(at::rand(c10::IntArrayRef({m1H, m2W}), at::device(at::kCPU).dtype(at::kFloat))),
      beta_(beta),
      alpha_(alpha) {
  }

  at::Tensor run(at::Tensor& t) const override {
    if (t.is_vulkan()) {
      return at::addmm(b_, t, m2_, beta_, alpha_);
    }

    return at::addmm(b_, t, m2_, beta_, alpha_);
  }

  std::string toString() const override {
    return "addmm";
  }

 private:
  at::Tensor m2_;
  at::Tensor b_;
  float beta_;
  float alpha_;
};

class Conv2d final : public BaseOp {
 public:
  Conv2d(
      const c10::IntArrayRef wsizes,
      const int64_t groups,
      const int64_t stride,
      const int64_t padding)
      : BaseOp(OpType::conv2d),
        groups_(groups),
        stride_(stride),
        padding_(padding),
        w_(at::rand(wsizes, at::device(at::kCPU).dtype(at::kFloat))),
        b_(at::rand(wsizes[0], at::device(at::kCPU).dtype(at::kFloat))){
  }

  at::Tensor run(at::Tensor& t) const override {
    return at::conv2d(t, w_, b_, {stride_}, {padding_}, {1}, groups_);
  }

  std::string toString() const override {
    return "conv2d";
  }

 private:
  int64_t groups_;
  int64_t stride_;
  int64_t padding_;
  at::Tensor w_;
  at::Tensor b_;
};

class Hardtanh_ final : public BaseOp {
 public:
  Hardtanh_() : BaseOp(OpType::hardtanh_) {}

  at::Tensor run(at::Tensor& input) const override {
    return at::hardtanh_(input, 0, 6);
  }

  std::string toString() const override {
    return "hardtanh_";
  }
};

class Mean final : public BaseOp {
 public:
  Mean() : BaseOp(OpType::mean) {}

  at::Tensor run(at::Tensor& input) const override {
    return at::mean(input, {2, 3}, false);
  }

  std::string toString() const override {
    return "mean";
  }
};

class OpsList {
 public:
  OpsList() {}
  explicit OpsList(std::vector<std::unique_ptr<BaseOp>> ops)
    : ops_(std::move(ops)) {
  }

  auto run(const at::Tensor& input) {
    at::Tensor output = input;

    for (const auto& op : ops_) {
      output = op->run(output);
    }

    return output;
  }

  auto run(const at::Tensor& input, const at::Tensor& v_input) {
    at::Tensor output = input;
    at::Tensor v_output = v_input;

    for (const auto& op : ops_) {
      output = op->run(output);
      v_output = op->run(v_output);
    }

    return std::make_pair(output, v_output);
  }

 protected:
  std::vector<std::unique_ptr<BaseOp>> ops_;
};

class MobileNetV2 final : public OpsList {
 public:
  MobileNetV2() {
    ops_.emplace_back(new Conv2d({32, 3, 3, 3}, 1, 2, 1));
    ops_.emplace_back(new Hardtanh_());
    ops_.emplace_back(new Conv2d({32, 1, 3, 3}, 32, 1, 1));
    ops_.emplace_back(new Hardtanh_());
    ops_.emplace_back(new Conv2d({16, 32, 1, 1}, 1, 1, 0));
    ops_.emplace_back(new Conv2d({96, 16, 1, 1}, 1, 1, 0));
    ops_.emplace_back(new Hardtanh_());
    ops_.emplace_back(new Conv2d({96, 1, 3, 3}, 96, 2, 1));
    ops_.emplace_back(new Hardtanh_());
    ops_.emplace_back(new Conv2d({24, 96, 1, 1}, 1, 1, 0));
    ops_.emplace_back(new Conv2d({144, 24, 1, 1}, 1, 1, 0));
    ops_.emplace_back(new Hardtanh_());
    ops_.emplace_back(new Conv2d({144, 1, 3, 3}, 144, 1, 1));
    ops_.emplace_back(new Hardtanh_());
    ops_.emplace_back(new Conv2d({24, 144, 1, 1}, 1, 1, 0));
    ops_.emplace_back(new Conv2d({144, 24, 1, 1}, 1, 1, 0));
    ops_.emplace_back(new Hardtanh_());
    ops_.emplace_back(new Conv2d({144, 1, 3, 3}, 144, 2, 1));
    ops_.emplace_back(new Hardtanh_());
    ops_.emplace_back(new Conv2d({32, 144, 1, 1}, 1, 1, 0));
    ops_.emplace_back(new Conv2d({192, 32, 1, 1}, 1, 1, 0));
    ops_.emplace_back(new Hardtanh_());
    ops_.emplace_back(new Conv2d({192, 1, 3, 3}, 192, 1, 1));
    ops_.emplace_back(new Hardtanh_());
    ops_.emplace_back(new Conv2d({32, 192, 1, 1}, 1, 1, 0));
    ops_.emplace_back(new Conv2d({192, 32, 1, 1}, 1, 1, 0));
    ops_.emplace_back(new Hardtanh_());
    ops_.emplace_back(new Conv2d({192, 1, 3, 3}, 192, 1, 1));
    ops_.emplace_back(new Hardtanh_());
    ops_.emplace_back(new Conv2d({32, 192, 1, 1}, 1, 1, 0));
    ops_.emplace_back(new Conv2d({192, 32, 1, 1}, 1, 1, 0));
    ops_.emplace_back(new Hardtanh_());
    ops_.emplace_back(new Conv2d({192, 1, 3, 3}, 192, 2, 1));
    ops_.emplace_back(new Hardtanh_());
    ops_.emplace_back(new Conv2d({64, 192, 1, 1}, 1, 1, 0));
    ops_.emplace_back(new Conv2d({384, 64, 1, 1}, 1, 1, 0));
    ops_.emplace_back(new Hardtanh_());
    ops_.emplace_back(new Conv2d({384, 1, 3, 3}, 384, 1, 1));
    ops_.emplace_back(new Hardtanh_());
    ops_.emplace_back(new Conv2d({64, 384, 1, 1}, 1, 1, 0));
    ops_.emplace_back(new Conv2d({384, 64, 1, 1}, 1, 1, 0));
    ops_.emplace_back(new Hardtanh_());
    ops_.emplace_back(new Conv2d({384, 1, 3, 3}, 384, 1, 1));
    ops_.emplace_back(new Hardtanh_());
    ops_.emplace_back(new Conv2d({64, 384, 1, 1}, 1, 1, 0));
    ops_.emplace_back(new Conv2d({384, 64, 1, 1}, 1, 1, 0));
    ops_.emplace_back(new Hardtanh_());
    ops_.emplace_back(new Conv2d({384, 1, 3, 3}, 384, 1, 1));
    ops_.emplace_back(new Hardtanh_());
    ops_.emplace_back(new Conv2d({64, 384, 1, 1}, 1, 1, 0));
    ops_.emplace_back(new Conv2d({384, 64, 1, 1}, 1, 1, 0));
    ops_.emplace_back(new Hardtanh_());
    ops_.emplace_back(new Conv2d({384, 1, 3, 3}, 384, 1, 1));
    ops_.emplace_back(new Hardtanh_());
    ops_.emplace_back(new Conv2d({96, 384, 1, 1}, 1, 1, 0));
    ops_.emplace_back(new Conv2d({576, 96, 1, 1}, 1, 1, 0));
    ops_.emplace_back(new Hardtanh_());
    ops_.emplace_back(new Conv2d({576, 1, 3, 3}, 576, 1, 1));
    ops_.emplace_back(new Hardtanh_());
    ops_.emplace_back(new Conv2d({96, 576, 1, 1}, 1, 1, 0));
    ops_.emplace_back(new Conv2d({576, 96, 1, 1}, 1, 1, 0));
    ops_.emplace_back(new Hardtanh_());
    ops_.emplace_back(new Conv2d({576, 1, 3, 3}, 576, 1, 1));
    ops_.emplace_back(new Hardtanh_());
    ops_.emplace_back(new Conv2d({96, 576, 1, 1}, 1, 1, 0));
    ops_.emplace_back(new Conv2d({576, 96, 1, 1}, 1, 1, 0));
    ops_.emplace_back(new Hardtanh_());
    ops_.emplace_back(new Conv2d({576, 1, 3, 3}, 576, 2, 1));
    ops_.emplace_back(new Hardtanh_());
    ops_.emplace_back(new Conv2d({160, 576, 1, 1}, 1, 1, 0));
    ops_.emplace_back(new Conv2d({960, 160, 1, 1}, 1, 1, 0));
    ops_.emplace_back(new Hardtanh_());
    ops_.emplace_back(new Conv2d({960, 1, 3, 3}, 960, 1, 1));
    ops_.emplace_back(new Hardtanh_());
    ops_.emplace_back(new Conv2d({160, 960, 1, 1}, 1, 1, 0));
    ops_.emplace_back(new Conv2d({960, 160, 1, 1}, 1, 1, 0));
    ops_.emplace_back(new Hardtanh_());
    ops_.emplace_back(new Conv2d({960, 1, 3, 3}, 960, 1, 1));
    ops_.emplace_back(new Hardtanh_());
    ops_.emplace_back(new Conv2d({160, 960, 1, 1}, 1, 1, 0));
    ops_.emplace_back(new Conv2d({960, 160, 1, 1}, 1, 1, 0));
    ops_.emplace_back(new Hardtanh_());
    ops_.emplace_back(new Conv2d({960, 1, 3, 3}, 960, 1, 1));
    ops_.emplace_back(new Hardtanh_());
    ops_.emplace_back(new Conv2d({320, 960, 1, 1}, 1, 1, 0));
    ops_.emplace_back(new Conv2d({1280, 320, 1, 1}, 1, 1, 0));
    ops_.emplace_back(new Hardtanh_());
    ops_.emplace_back(new Mean());
    ops_.emplace_back(new Addmm(1, 1280, 1000, 0, 1));
  }
};

TEST(VulkanAPITest, mobilenetv2) {
  if (!at::is_vulkan_available()) {
    return;
  }
  c10::InferenceMode mode;

  MobileNetV2 mn2;

  const auto input = at::rand({1, 3, 224, 224}, at::device(at::kCPU).dtype(at::kFloat));
  const auto output = mn2.run(input, input.vulkan());

  const auto check = almostEqual(output.first, output.second.cpu());
  if (!check) {
    showRtol(output.first, output.second.cpu());
  }

  ASSERT_TRUE(check);
}

} // namespace

#endif /* USE_VULKAN_API */<|MERGE_RESOLUTION|>--- conflicted
+++ resolved
@@ -841,7 +841,6 @@
   a_vulkan.div_(b_vulkan);
 
   const auto check = almostEqual(a_cpu, a_vulkan.cpu());
-<<<<<<< HEAD
   if (!check) {
     showRtol(b_cpu, b_vulkan.cpu());
   }
@@ -865,601 +864,6 @@
   const auto check = almostEqual(c_cpu, c_vulkan.cpu());
   if (!check) {
     showRtol(c_cpu, c_vulkan.cpu());
-  }
-
-  ASSERT_TRUE(check);
-}
-
-TEST(VulkanAPITest, div_scalar_) {
-  if (!at::is_vulkan_available()) {
-    return;
-  }
-
-  auto a_cpu = at::rand({11, 7, 139, 109}, at::device(at::kCPU).dtype(at::kFloat));
-  auto a_vulkan = a_cpu.vulkan();
-
-  const float b_scalar = 3.1415f;
-
-  a_cpu.div_(b_scalar);
-  a_vulkan.div_(b_scalar);
-
-  const auto check = almostEqual(a_cpu, a_vulkan.cpu());
-  if (!check) {
-    showRtol(a_cpu, a_vulkan.cpu());
-  }
-
-  ASSERT_TRUE(check);
-}
-
-TEST(VulkanAPITest, empty) {
-  if (!at::is_vulkan_available()) {
-    return;
-  }
-
-  ASSERT_NO_THROW(at::empty({1, 17, 41, 53}, at::device(at::kVulkan).dtype(at::kFloat)));
-}
-
-TEST(VulkanAPITest, hardsigmoid) {
-  if (!at::is_vulkan_available()) {
-    return;
-  }
-
-  const auto in_cpu = at::rand({17, 197, 302, 5}, at::device(at::kCPU).dtype(at::kFloat))*12 - 6;
-  const auto in_vulkan = in_cpu.vulkan();
-
-  const auto out_cpu = at::hardsigmoid(in_cpu);
-  const auto out_vulkan = at::hardsigmoid(in_vulkan);
-
-  const auto check = almostEqual(out_cpu, out_vulkan.cpu());
-  if (!check) {
-    showRtol(out_cpu, out_vulkan.cpu());
-  }
-
-  ASSERT_TRUE(check);
-}
-
-TEST(VulkanAPITest, hardsigmoid_) {
-  if (!at::is_vulkan_available()) {
-    return;
-  }
-
-  auto cpu = at::rand({17, 197, 302, 5}, at::device(at::kCPU).dtype(at::kFloat))*12 - 6;
-  auto vulkan = cpu.vulkan();
-
-  at::native::hardsigmoid_(cpu);
-  at::hardsigmoid_(vulkan);
-
-  const auto check = almostEqual(cpu, vulkan.cpu());
-  if (!check) {
-    showRtol(cpu, vulkan.cpu());
-  }
-
-  ASSERT_TRUE(check);
-}
-
-TEST(VulkanAPITest, hardswish) {
-  if (!at::is_vulkan_available()) {
-    return;
-  }
-
-  const auto in_cpu = at::rand({17, 197, 302, 5}, at::device(at::kCPU).dtype(at::kFloat))*12 - 6;
-  const auto in_vulkan = in_cpu.vulkan();
-
-  const auto out_cpu = at::hardswish(in_cpu);
-  const auto out_vulkan = at::hardswish(in_vulkan);
-
-  const auto check = almostEqual(out_cpu, out_vulkan.cpu());
-  if (!check) {
-    showRtol(out_cpu, out_vulkan.cpu());
-  }
-
-  ASSERT_TRUE(check);
-}
-
-TEST(VulkanAPITest, hardswish_) {
-  if (!at::is_vulkan_available()) {
-    return;
-  }
-
-  auto cpu = at::rand({17, 197, 302, 5}, at::device(at::kCPU).dtype(at::kFloat))*12 - 6;
-  auto vulkan = cpu.vulkan();
-
-  at::native::hardswish_(cpu);
-  at::hardswish_(vulkan);
-
-  const auto check = almostEqual(cpu, vulkan.cpu());
-  if (!check) {
-    showRtol(cpu, vulkan.cpu());
-  }
-
-  ASSERT_TRUE(check);
-}
-
-TEST(VulkanAPITest, mean) {
-  const auto in_cpu = at::rand({17, 3, 79, 53}, at::TensorOptions(at::kCPU).dtype(at::kFloat));
-  const auto out_cpu = at::mean(in_cpu, {-1, -2}, true);
-
-  const auto in_vulkan = in_cpu.vulkan();
-  const auto out_vulkan = at::mean(in_vulkan, {-1, -2}, true);
-
-  const auto check = almostEqual(out_cpu, out_vulkan.cpu());
-  if (!check) {
-    showRtol(out_cpu, out_vulkan.cpu());
-  }
-
-  ASSERT_TRUE(check);
-}
-
-TEST(VulkanAPITest, mean2d) {
-  const auto in_cpu = at::rand({11, 7, 173, 37}, at::TensorOptions(at::kCPU).dtype(at::kFloat));
-  const auto out_cpu = at::mean(in_cpu, {-1, -2}, false);
-
-  const auto in_vulkan = in_cpu.vulkan();
-  const auto out_vulkan = at::mean(in_vulkan, {-1, -2}, false);
-
-  const auto check = almostEqual(out_cpu, out_vulkan.cpu());
-  if (!check) {
-    showRtol(out_cpu, out_vulkan.cpu());
-  }
-
-  ASSERT_TRUE(check);
-}
-
-TEST(VulkanAPITest, mm) {
-  if (!at::is_vulkan_available()) {
-    return;
-  }
-
-  const auto m1_cpu = at::rand({179, 67}, at::device(at::kCPU).dtype(at::kFloat));
-  const auto m2_cpu = at::rand({67, 163}, at::device(at::kCPU).dtype(at::kFloat));
-  const auto out_cpu = m1_cpu.mm(m2_cpu);
-
-  const auto m1_vulkan = m1_cpu.vulkan();
-  const auto out_vulkan = m1_vulkan.mm(m2_cpu);
-
-  const auto check = almostEqual(out_cpu, out_vulkan.cpu());
-  if (!check) {
-    showRtol(out_cpu, out_vulkan.cpu());
-  }
-
-  ASSERT_TRUE(check);
-}
-
-TEST(VulkanAPITest, mul) {
-  if (!at::is_vulkan_available()) {
-    return;
-  }
-
-  const auto a_cpu = at::rand({11, 7, 139, 109}, at::device(at::kCPU).dtype(at::kFloat));
-  const auto a_vulkan = a_cpu.vulkan();
-
-  const auto b_cpu = at::rand({11, 7, 139, 109}, at::device(at::kCPU).dtype(at::kFloat));
-  const auto b_vulkan = b_cpu.vulkan();
-
-  const auto c_cpu = at::mul(a_cpu, b_cpu);
-  const auto c_vulkan = at::mul(a_vulkan, b_vulkan);
-
-  const auto check = almostEqual(c_cpu, c_vulkan.cpu());
-  if (!check) {
-    showRtol(c_cpu, c_vulkan.cpu());
-  }
-
-  ASSERT_TRUE(check);
-}
-
-TEST(VulkanAPITest, mul_broadcast0) {
-  if (!at::is_vulkan_available()) {
-    return;
-  }
-
-  const auto a_cpu = at::rand({3, 5, 1, 1}, at::device(at::kCPU).dtype(at::kFloat));
-  const auto a_vulkan = a_cpu.vulkan();
-
-  const auto b_cpu = at::rand({3, 5, 179, 221}, at::device(at::kCPU).dtype(at::kFloat));
-  const auto b_vulkan = b_cpu.vulkan();
-
-  const auto c_cpu = at::mul(a_cpu, b_cpu);
-  const auto c_vulkan = at::mul(a_vulkan, b_vulkan);
-
-  const auto check = almostEqual(c_cpu, c_vulkan.cpu());
-  if (!check) {
-    showRtol(c_cpu, c_vulkan.cpu());
-  }
-
-  ASSERT_TRUE(check);
-}
-
-TEST(VulkanAPITest, mul_broadcast1) {
-  if (!at::is_vulkan_available()) {
-    return;
-  }
-
-  const auto a_cpu = at::rand({3, 5, 179, 221}, at::device(at::kCPU).dtype(at::kFloat));
-  const auto a_vulkan = a_cpu.vulkan();
-
-  const auto b_cpu = at::rand({3, 5, 1, 221}, at::device(at::kCPU).dtype(at::kFloat));
-  const auto b_vulkan = b_cpu.vulkan();
-
-  const auto c_cpu = at::mul(a_cpu, b_cpu);
-  const auto c_vulkan = at::mul(a_vulkan, b_vulkan);
-
-  const auto check = almostEqual(c_cpu, c_vulkan.cpu());
-  if (!check) {
-    showRtol(c_cpu, c_vulkan.cpu());
-  }
-
-  ASSERT_TRUE(check);
-}
-
-TEST(VulkanAPITest, mul_broadcast2) {
-  if (!at::is_vulkan_available()) {
-    return;
-  }
-
-  const auto a_cpu = at::rand({3, 4, 179, 221}, at::device(at::kCPU).dtype(at::kFloat));
-  const auto a_vulkan = a_cpu.vulkan();
-
-  const auto b_cpu = at::rand({4, 1, 1}, at::device(at::kCPU).dtype(at::kFloat));
-  const auto b_vulkan = b_cpu.vulkan();
-
-  const auto c_cpu = at::mul(a_cpu, b_cpu);
-  const auto c_vulkan = at::mul(a_vulkan, b_vulkan);
-
-  const auto check = almostEqual(c_cpu, c_vulkan.cpu());
-  if (!check) {
-    showRtol(c_cpu, c_vulkan.cpu());
-  }
-
-  ASSERT_TRUE(check);
-}
-
-TEST(VulkanAPITest, mul_) {
-  if (!at::is_vulkan_available()) {
-    return;
-  }
-
-  auto a_cpu = at::rand({61, 17, 29, 83}, at::device(at::kCPU).dtype(at::kFloat));
-  auto a_vulkan = a_cpu.vulkan();
-
-  const auto b_cpu = at::rand({61, 17, 29, 83}, at::device(at::kCPU).dtype(at::kFloat));
-  const auto b_vulkan = b_cpu.vulkan();
-
-  a_cpu.mul_(b_cpu);
-  a_vulkan.mul_(b_vulkan);
-
-  const auto check = almostEqual(a_cpu, a_vulkan.cpu());
-  if (!check) {
-    showRtol(b_cpu, b_vulkan.cpu());
-  }
-
-  ASSERT_TRUE(check);
-}
-
-TEST(VulkanAPITest, mul_broadcast0_) {
-  if (!at::is_vulkan_available()) {
-    return;
-  }
-
-  auto a_cpu = at::rand({12, 17, 29, 83}, at::device(at::kCPU).dtype(at::kFloat));
-  auto a_vulkan = a_cpu.vulkan();
-
-  const auto b_cpu = at::rand({12, 17, 29, 1}, at::device(at::kCPU).dtype(at::kFloat));
-  const auto b_vulkan = b_cpu.vulkan();
-
-  a_cpu.mul_(b_cpu);
-  a_vulkan.mul_(b_vulkan);
-
-  const auto check = almostEqual(a_cpu, a_vulkan.cpu());
-  if (!check) {
-    showRtol(b_cpu, b_vulkan.cpu());
-  }
-
-  ASSERT_TRUE(check);
-}
-
-TEST(VulkanAPITest, mul_broadcast1_) {
-  if (!at::is_vulkan_available()) {
-    return;
-  }
-
-  auto a_cpu = at::rand({3, 8, 29, 83}, at::device(at::kCPU).dtype(at::kFloat));
-  auto a_vulkan = a_cpu.vulkan();
-
-  const auto b_cpu = at::rand({8, 1, 1}, at::device(at::kCPU).dtype(at::kFloat));
-  const auto b_vulkan = b_cpu.vulkan();
-
-  a_cpu.mul_(b_cpu);
-  a_vulkan.mul_(b_vulkan);
-
-  const auto check = almostEqual(a_cpu, a_vulkan.cpu());
-  if (!check) {
-    showRtol(b_cpu, b_vulkan.cpu());
-  }
-
-  ASSERT_TRUE(check);
-}
-
-TEST(VulkanAPITest, mul_scalar) {
-  if (!at::is_vulkan_available()) {
-    return;
-  }
-
-  const auto a_cpu = at::rand({17, 213, 213, 7}, at::device(at::kCPU).dtype(at::kFloat));
-  const auto a_vulkan = a_cpu.vulkan();
-
-  const float b_scalar = 3.1415f;
-
-  const auto c_cpu = at::mul(a_cpu, b_scalar);
-  const auto c_vulkan = at::mul(a_vulkan, b_scalar);
-
-  const auto check = almostEqual(c_cpu, c_vulkan.cpu());
-  if (!check) {
-    showRtol(c_cpu, c_vulkan.cpu());
-  }
-
-  ASSERT_TRUE(check);
-}
-
-TEST(VulkanAPITest, mul_scalar_) {
-  if (!at::is_vulkan_available()) {
-    return;
-  }
-
-  auto a_cpu = at::rand({11, 7, 139, 109}, at::device(at::kCPU).dtype(at::kFloat));
-  auto a_vulkan = a_cpu.vulkan();
-
-  const float b_scalar = 3.1415f;
-
-  a_cpu.mul_(b_scalar);
-  a_vulkan.mul_(b_scalar);
-
-  const auto check = almostEqual(a_cpu, a_vulkan.cpu());
-  if (!check) {
-    showRtol(a_cpu, a_vulkan.cpu());
-  }
-
-  ASSERT_TRUE(check);
-}
-
-TEST(VulkanAPITest, reflection_pad2d) {
-  if (!at::is_vulkan_available()) {
-    return;
-  }
-
-  const auto a_cpu = at::rand({2, 3, 47, 63}, at::device(at::kCPU).dtype(at::kFloat));
-  const auto a_vulkan = a_cpu.vulkan();
-
-  const auto out_cpu = at::reflection_pad2d(a_cpu, {9,8,5,12});
-  const auto out_vulkan = at::reflection_pad2d(a_vulkan, {9,8,5,12}).cpu();
-
-  const auto check = almostEqual(out_cpu, out_vulkan);
-  if (!check) {
-    showRtol(out_cpu, out_vulkan);
-  }
-
-  ASSERT_TRUE(check);
-}
-
-TEST(VulkanAPITest, reshape) {
-  if (!at::is_vulkan_available()) {
-    return;
-  }
-  c10::InferenceMode mode;
-
-  const auto in_cpu = at::rand({47, 11, 83, 97}, at::device(at::kCPU).dtype(at::kFloat));
-  const auto in_vulkan = in_cpu.vulkan();
-
-  const std::array<int64_t, 2> shape{47 * 83, 11 * 97};
-
-  const auto out_cpu = at::reshape(in_cpu, shape);
-  const auto out_vulkan = at::reshape(in_vulkan, shape);
-
-  const auto check = almostEqual(out_cpu, out_vulkan.cpu());
-  if (!check) {
-    showRtol(out_cpu, out_vulkan.cpu());
-  }
-
-  ASSERT_TRUE(check);
-}
-
-TEST(VulkanAPITest, reshape_) {
-  if (!at::is_vulkan_available()) {
-    return;
-  }
-  c10::InferenceMode mode;
-
-  const auto cpu = at::rand({59, 41, 19, 67}, at::device(at::kCPU).dtype(at::kFloat));
-  const auto vulkan = cpu.vulkan();
-
-  const std::array<int64_t, 3> shape{59, 41 * 67, 19};
-
-  cpu.reshape(shape);
-  vulkan.reshape(shape);
-
-  const auto check = almostEqual(cpu, vulkan.cpu());
-  if (!check) {
-    showRtol(cpu, vulkan.cpu());
-  }
-
-  ASSERT_TRUE(check);
-}
-
-TEST(VulkanAPITest, sub) {
-  if (!at::is_vulkan_available()) {
-    return;
-  }
-
-  const auto a_cpu = at::rand({11, 7, 139, 109}, at::device(at::kCPU).dtype(at::kFloat));
-  const auto a_vulkan = a_cpu.vulkan();
-
-  const auto b_cpu = at::rand({11, 7, 139, 109}, at::device(at::kCPU).dtype(at::kFloat));
-  const auto b_vulkan = b_cpu.vulkan();
-
-  const auto c_cpu = at::sub(a_cpu, b_cpu, 2.1f);
-  const auto c_vulkan = at::sub(a_vulkan, b_vulkan, 2.1f);
-
-  const auto check = almostEqual(c_cpu, c_vulkan.cpu());
-  if (!check) {
-    showRtol(c_cpu, c_vulkan.cpu());
-  }
-
-  ASSERT_TRUE(check);
-}
-
-TEST(VulkanAPITest, sub_broadcast0) {
-  if (!at::is_vulkan_available()) {
-    return;
-  }
-
-  const auto a_cpu = at::rand({3, 5, 179, 221}, at::device(at::kCPU).dtype(at::kFloat));
-  const auto a_vulkan = a_cpu.vulkan();
-
-  const auto b_cpu = at::rand({3, 5, 1, 1}, at::device(at::kCPU).dtype(at::kFloat));
-  const auto b_vulkan = b_cpu.vulkan();
-
-  const auto c_cpu = at::sub(a_cpu, b_cpu, 1.8f);
-  const auto c_vulkan = at::sub(a_vulkan, b_vulkan, 1.8f);
-
-  const auto check = almostEqual(c_cpu, c_vulkan.cpu());
-  if (!check) {
-    showRtol(c_cpu, c_vulkan.cpu());
-  }
-
-  ASSERT_TRUE(check);
-}
-
-TEST(VulkanAPITest, sub_broadcast1) {
-  if (!at::is_vulkan_available()) {
-    return;
-  }
-
-  const auto a_cpu = at::rand({3, 5, 179, 221}, at::device(at::kCPU).dtype(at::kFloat));
-  const auto a_vulkan = a_cpu.vulkan();
-
-  const auto b_cpu = at::rand({3, 5, 1, 221}, at::device(at::kCPU).dtype(at::kFloat));
-  const auto b_vulkan = b_cpu.vulkan();
-
-  const auto c_cpu = at::sub(a_cpu, b_cpu, 1.8f);
-  const auto c_vulkan = at::sub(a_vulkan, b_vulkan, 1.8f);
-
-  const auto check = almostEqual(c_cpu, c_vulkan.cpu());
-  if (!check) {
-    showRtol(c_cpu, c_vulkan.cpu());
-  }
-
-  ASSERT_TRUE(check);
-}
-
-TEST(VulkanAPITest, sub_broadcast2) {
-  if (!at::is_vulkan_available()) {
-    return;
-  }
-
-  const auto a_cpu = at::rand({3, 4, 179, 221}, at::device(at::kCPU).dtype(at::kFloat));
-  const auto a_vulkan = a_cpu.vulkan();
-
-  const auto b_cpu = at::rand({4, 1, 1}, at::device(at::kCPU).dtype(at::kFloat));
-  const auto b_vulkan = b_cpu.vulkan();
-
-  const auto c_cpu = at::sub(a_cpu, b_cpu, 2.5f);
-  const auto c_vulkan = at::sub(a_vulkan, b_vulkan, 2.5f);
-
-  const auto check = almostEqual(c_cpu, c_vulkan.cpu());
-  if (!check) {
-    showRtol(c_cpu, c_vulkan.cpu());
-  }
-
-  ASSERT_TRUE(check);
-}
-
-TEST(VulkanAPITest, sub_) {
-  if (!at::is_vulkan_available()) {
-    return;
-  }
-
-  auto a_cpu = at::rand({61, 17, 29, 83}, at::device(at::kCPU).dtype(at::kFloat));
-  auto a_vulkan = a_cpu.vulkan();
-
-  const auto b_cpu = at::rand({61, 17, 29, 83}, at::device(at::kCPU).dtype(at::kFloat));
-  const auto b_vulkan = b_cpu.vulkan();
-
-  a_cpu.sub_(b_cpu, 2.1f);
-  a_vulkan.sub_(b_vulkan, 2.1f);
-
-  const auto check = almostEqual(a_cpu, a_vulkan.cpu());
-  if (!check) {
-    showRtol(b_cpu, b_vulkan.cpu());
-  }
-
-  ASSERT_TRUE(check);
-}
-
-TEST(VulkanAPITest, sub_broadcast0_) {
-  if (!at::is_vulkan_available()) {
-    return;
-  }
-
-  auto a_cpu = at::rand({16, 17, 29, 83}, at::device(at::kCPU).dtype(at::kFloat));
-  auto a_vulkan = a_cpu.vulkan();
-
-  const auto b_cpu = at::rand({16, 17, 29, 1}, at::device(at::kCPU).dtype(at::kFloat));
-  const auto b_vulkan = b_cpu.vulkan();
-
-  a_cpu.sub_(b_cpu, 2.1f);
-  a_vulkan.sub_(b_vulkan, 2.1f);
-
-  const auto check = almostEqual(a_cpu, a_vulkan.cpu());
-  if (!check) {
-    showRtol(b_cpu, b_vulkan.cpu());
-  }
-
-  ASSERT_TRUE(check);
-}
-
-TEST(VulkanAPITest, sub_broadcast1_) {
-  if (!at::is_vulkan_available()) {
-    return;
-  }
-
-  auto a_cpu = at::rand({3, 8, 29, 83}, at::device(at::kCPU).dtype(at::kFloat));
-  auto a_vulkan = a_cpu.vulkan();
-
-  const auto b_cpu = at::rand({3, 8, 1, 1}, at::device(at::kCPU).dtype(at::kFloat));
-  const auto b_vulkan = b_cpu.vulkan();
-
-  a_cpu.sub_(b_cpu, 2.1f);
-  a_vulkan.sub_(b_vulkan, 2.1f);
-
-  const auto check = almostEqual(a_cpu, a_vulkan.cpu());
-=======
->>>>>>> 078fadaa
-  if (!check) {
-    showRtol(b_cpu, b_vulkan.cpu());
-  }
-
-  ASSERT_TRUE(check);
-}
-
-TEST(VulkanAPITest, div_scalar) {
-  if (!at::is_vulkan_available()) {
-    return;
-  }
-
-  const auto a_cpu = at::rand({17, 213, 213, 7}, at::device(at::kCPU).dtype(at::kFloat));
-  const auto a_vulkan = a_cpu.vulkan();
-
-  const float b_scalar = 3.1415f;
-
-  const auto c_cpu = at::div(a_cpu, b_scalar);
-  const auto c_vulkan = at::div(a_vulkan, b_scalar);
-
-  const auto check = almostEqual(c_cpu, c_vulkan.cpu());
-  if (!check) {
-<<<<<<< HEAD
-    showRtol(out_cpu, out_vulkan.cpu());
-=======
-    showRtol(c_cpu, c_vulkan.cpu());
->>>>>>> 078fadaa
   }
 
   ASSERT_TRUE(check);
