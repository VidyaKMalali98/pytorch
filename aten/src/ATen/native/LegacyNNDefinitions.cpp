#include <ATen/ATen.h>
#include <ATen/NativeFunctions.h>
#include <ATen/LegacyTHFunctionsCPU.h>

namespace at { namespace native {


Tensor & thnn_conv_depthwise2d_out(const Tensor & self, const Tensor & weight, IntArrayRef kernel_size, const c10::optional<Tensor>& bias_opt, IntArrayRef stride, IntArrayRef padding, IntArrayRef dilation, Tensor & output) {
  // See [Note: hacky wrapper removal for optional tensor]
<<<<<<< HEAD
  const Tensor& bias = c10::value_or_else(bias_opt, [] {return Tensor();});
=======
  c10::MaybeOwned<Tensor> bias_maybe_owned = at::borrow_from_optional_tensor(bias_opt);
  const Tensor& bias = *bias_maybe_owned;
>>>>>>> 078fadaa

  return at::thnn_conv_depthwise2d_forward_out(output, self, weight, kernel_size, bias, stride, padding, dilation);
}

Tensor thnn_conv_depthwise2d(const Tensor & self, const Tensor & weight, IntArrayRef kernel_size, const c10::optional<Tensor>& bias_opt, IntArrayRef stride, IntArrayRef padding, IntArrayRef dilation) {
  // See [Note: hacky wrapper removal for optional tensor]
<<<<<<< HEAD
  const Tensor& bias = c10::value_or_else(bias_opt, [] {return Tensor();});
=======
  c10::MaybeOwned<Tensor> bias_maybe_owned = at::borrow_from_optional_tensor(bias_opt);
  const Tensor& bias = *bias_maybe_owned;
>>>>>>> 078fadaa

  return at::thnn_conv_depthwise2d_forward(self, weight, kernel_size, bias, stride, padding, dilation);
}

}} // namespace at::native<|MERGE_RESOLUTION|>--- conflicted
+++ resolved
@@ -7,24 +7,16 @@
 
 Tensor & thnn_conv_depthwise2d_out(const Tensor & self, const Tensor & weight, IntArrayRef kernel_size, const c10::optional<Tensor>& bias_opt, IntArrayRef stride, IntArrayRef padding, IntArrayRef dilation, Tensor & output) {
   // See [Note: hacky wrapper removal for optional tensor]
-<<<<<<< HEAD
-  const Tensor& bias = c10::value_or_else(bias_opt, [] {return Tensor();});
-=======
   c10::MaybeOwned<Tensor> bias_maybe_owned = at::borrow_from_optional_tensor(bias_opt);
   const Tensor& bias = *bias_maybe_owned;
->>>>>>> 078fadaa
 
   return at::thnn_conv_depthwise2d_forward_out(output, self, weight, kernel_size, bias, stride, padding, dilation);
 }
 
 Tensor thnn_conv_depthwise2d(const Tensor & self, const Tensor & weight, IntArrayRef kernel_size, const c10::optional<Tensor>& bias_opt, IntArrayRef stride, IntArrayRef padding, IntArrayRef dilation) {
   // See [Note: hacky wrapper removal for optional tensor]
-<<<<<<< HEAD
-  const Tensor& bias = c10::value_or_else(bias_opt, [] {return Tensor();});
-=======
   c10::MaybeOwned<Tensor> bias_maybe_owned = at::borrow_from_optional_tensor(bias_opt);
   const Tensor& bias = *bias_maybe_owned;
->>>>>>> 078fadaa
 
   return at::thnn_conv_depthwise2d_forward(self, weight, kernel_size, bias, stride, padding, dilation);
 }
