--- conflicted
+++ resolved
@@ -57,23 +57,13 @@
 Tensor conv2d(const Tensor& input, Conv2dOpContext& context) {
   MPSImage* X = imageFromTensor(input);
   Conv2DParams params{input.sizes(),
-<<<<<<< HEAD
                       context.get_weight().sizes(),
                       context.get_padding(),
                       context.get_stride(),
                       context.get_dilation(),
                       context.get_groups()};
   MPSCNNConvOp* op = (__bridge MPSCNNConvOp*)(context.get_conv2dOpPtr());
-  NeuronType nt = neuronType(context);
-=======
-                      context.weight.sizes(),
-                      context.padding,
-                      context.stride,
-                      context.dilation,
-                      context.groups};
-  MPSCNNConvOp* op = (__bridge MPSCNNConvOp*)(context.conv2dOp);
-  NeuronType nt = neuronType(context.output_min, context.output_max);
->>>>>>> 2320ee4c
+  NeuronType nt = neuronType(context.get_output_min(), context.get_output_max());
   if (!op) {
     float* w = context.get_weight().data_ptr<float>();
     float* b = context.get_bias().has_value() ? ((*context.get_bias()).data_ptr<float>())
