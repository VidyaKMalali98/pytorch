#!/usr/bin/env python3

import argparse
import copy
from datetime import datetime
from distutils.util import strtobool
import os
import pathlib
import shutil
import signal
import subprocess
import sys
import tempfile

import torch
from torch.utils import cpp_extension
from torch.testing._internal.common_utils import FILE_SCHEMA, IS_IN_CI, TEST_WITH_ROCM, shell, set_cwd
import torch.distributed as dist
from typing import Dict, Optional, List

REPO_ROOT = pathlib.Path(__file__).resolve().parent.parent

try:
    # using tools/ to optimize test run.
    sys.path.append(str(REPO_ROOT))
    from tools.testing.test_selections import (
        export_S3_test_times,
        get_shard_based_on_S3,
        get_slow_tests_based_on_S3,
        get_specified_test_cases,
        get_reordered_tests,
        get_test_case_configs,
    )
<<<<<<< HEAD
=======
    from tools.testing.modulefinder_determinator import (
        should_run_test,
        TARGET_DET_LIST,
    )

>>>>>>> 1be1c901
    HAVE_TEST_SELECTION_TOOLS = True
except ImportError:
    HAVE_TEST_SELECTION_TOOLS = False
    print("Unable to import test_selections from tools/testing. Running without test selection stats...")


TESTS = [
    'test_import_time',
    'test_public_bindings',
    'test_type_hints',
    'test_ao_sparsity',
    'test_autograd',
    'benchmark_utils/test_benchmark_utils',
    'test_binary_ufuncs',
    'test_buffer_protocol',
    'test_bundled_inputs',
    'test_complex',
    'test_cpp_api_parity',
    'test_cpp_extensions_aot_no_ninja',
    'test_cpp_extensions_aot_ninja',
    'test_cpp_extensions_jit',
    'distributed/test_c10d_common',
    'distributed/test_c10d_gloo',
    'distributed/test_c10d_nccl',
    'distributed/test_jit_c10d',
    'distributed/test_c10d_spawn_gloo',
    'distributed/test_c10d_spawn_nccl',
    'distributed/test_store',
    'distributed/test_pg_wrapper',
    'distributed/algorithms/test_join',
    'test_cuda',
    'test_jit_cuda_fuser',
    'test_cuda_primary_ctx',
    'test_dataloader',
    'test_datapipe',
    'distributed/test_data_parallel',
    'distributed/test_distributed_spawn',
    'distributions/test_constraints',
    'distributions/test_distributions',
    'test_dispatch',
    'test_foreach',
    'test_indexing',
    'test_jit',
    'test_linalg',
    'test_logging',
    'test_mkldnn',
    'test_model_dump',
    'test_module_init',
    'test_modules',
    'test_multiprocessing',
    'test_multiprocessing_spawn',
    'distributed/test_nccl',
    'test_native_functions',
    'test_numba_integration',
    'test_nn',
    'test_ops',
    'test_optim',
    'test_functional_optim',
    'test_pytree',
    'test_mobile_optimizer',
    'test_set_default_mobile_cpu_allocator',
    'test_xnnpack_integration',
    'test_vulkan',
    'test_sparse',
    'test_sparse_csr',
    'test_quantization',
    'test_pruning_op',
    'test_spectral_ops',
    'test_serialization',
    'test_shape_ops',
    'test_show_pickle',
    'test_sort_and_select',
    'test_tensor_creation_ops',
    'test_testing',
    'test_torch',
    'test_type_info',
    'test_unary_ufuncs',
    'test_utils',
    'test_view_ops',
    'test_vmap',
    'test_namedtuple_return_api',
    'test_numpy_interop',
    'test_jit_profiling',
    'test_jit_legacy',
    'test_jit_fuser_legacy',
    'test_tensorboard',
    'test_namedtensor',
    'test_reductions',
    'test_type_promotion',
    'test_jit_disabled',
    'test_function_schema',
    'test_overrides',
    'test_jit_fuser_te',
    'test_tensorexpr',
    'test_tensorexpr_pybind',
    'test_openmp',
    'test_profiler',
    "distributed/test_launcher",
    'distributed/nn/jit/test_instantiator',
    'distributed/rpc/test_faulty_agent',
    'distributed/rpc/test_tensorpipe_agent',
    'distributed/rpc/cuda/test_tensorpipe_agent',
    'test_determination',
    'test_futures',
    'test_fx',
    'test_fx_experimental',
    'test_functional_autograd_benchmark',
    'test_package',
    'test_license',
    'distributed/pipeline/sync/skip/test_api',
    'distributed/pipeline/sync/skip/test_gpipe',
    'distributed/pipeline/sync/skip/test_inspect_skip_layout',
    'distributed/pipeline/sync/skip/test_leak',
    'distributed/pipeline/sync/skip/test_portal',
    'distributed/pipeline/sync/skip/test_stash_pop',
    'distributed/pipeline/sync/skip/test_tracker',
    'distributed/pipeline/sync/skip/test_verify_skippables',
    'distributed/pipeline/sync/test_balance',
    'distributed/pipeline/sync/test_bugs',
    'distributed/pipeline/sync/test_checkpoint',
    'distributed/pipeline/sync/test_copy',
    'distributed/pipeline/sync/test_deferred_batch_norm',
    'distributed/pipeline/sync/test_dependency',
    'distributed/pipeline/sync/test_inplace',
    'distributed/pipeline/sync/test_microbatch',
    'distributed/pipeline/sync/test_phony',
    'distributed/pipeline/sync/test_pipe',
    'distributed/pipeline/sync/test_pipeline',
    'distributed/pipeline/sync/test_stream',
    'distributed/pipeline/sync/test_transparency',
    'distributed/pipeline/sync/test_worker',
    'distributed/optim/test_zero_redundancy_optimizer',
    'distributed/elastic/timer/api_test',
    'distributed/elastic/timer/local_timer_example',
    'distributed/elastic/timer/local_timer_test',
    'distributed/elastic/events/lib_test',
    'distributed/elastic/metrics/api_test',
    'distributed/elastic/utils/logging_test',
    'distributed/elastic/utils/util_test',
    'distributed/elastic/utils/distributed_test',
    'distributed/elastic/multiprocessing/api_test',
    'distributed/_sharding_spec/test_sharding_spec',
    'distributed/_sharded_tensor/test_sharded_tensor',
]

# Tests need to be run with pytest.
USE_PYTEST_LIST = [
    'distributed/pipeline/sync/skip/test_api',
    'distributed/pipeline/sync/skip/test_gpipe',
    'distributed/pipeline/sync/skip/test_inspect_skip_layout',
    'distributed/pipeline/sync/skip/test_leak',
    'distributed/pipeline/sync/skip/test_portal',
    'distributed/pipeline/sync/skip/test_stash_pop',
    'distributed/pipeline/sync/skip/test_tracker',
    'distributed/pipeline/sync/skip/test_verify_skippables',
    'distributed/pipeline/sync/test_balance',
    'distributed/pipeline/sync/test_bugs',
    'distributed/pipeline/sync/test_checkpoint',
    'distributed/pipeline/sync/test_copy',
    'distributed/pipeline/sync/test_deferred_batch_norm',
    'distributed/pipeline/sync/test_dependency',
    'distributed/pipeline/sync/test_inplace',
    'distributed/pipeline/sync/test_microbatch',
    'distributed/pipeline/sync/test_phony',
    'distributed/pipeline/sync/test_pipe',
    'distributed/pipeline/sync/test_pipeline',
    'distributed/pipeline/sync/test_stream',
    'distributed/pipeline/sync/test_transparency',
    'distributed/pipeline/sync/test_worker',
    'distributions/test_constraints',
    'distributions/test_transforms',
    'distributions/test_utils',
    'test_typing',
    "distributed/elastic/events/lib_test",
    "distributed/elastic/agent/server/test/api_test",
]

WINDOWS_BLOCKLIST = [
    'distributed/nn/jit/test_instantiator',
    'distributed/rpc/test_faulty_agent',
    'distributed/rpc/test_tensorpipe_agent',
    'distributed/rpc/cuda/test_tensorpipe_agent',
    'distributed/pipeline/sync/skip/test_api',
    'distributed/pipeline/sync/skip/test_gpipe',
    'distributed/pipeline/sync/skip/test_inspect_skip_layout',
    'distributed/pipeline/sync/skip/test_leak',
    'distributed/pipeline/sync/skip/test_portal',
    'distributed/pipeline/sync/skip/test_stash_pop',
    'distributed/pipeline/sync/skip/test_tracker',
    'distributed/pipeline/sync/skip/test_verify_skippables',
    'distributed/pipeline/sync/test_balance',
    'distributed/pipeline/sync/test_bugs',
    'distributed/pipeline/sync/test_checkpoint',
    'distributed/pipeline/sync/test_copy',
    'distributed/pipeline/sync/test_deferred_batch_norm',
    'distributed/pipeline/sync/test_dependency',
    'distributed/pipeline/sync/test_inplace',
    'distributed/pipeline/sync/test_microbatch',
    'distributed/pipeline/sync/test_phony',
    'distributed/pipeline/sync/test_pipe',
    'distributed/pipeline/sync/test_pipeline',
    'distributed/pipeline/sync/test_stream',
    'distributed/pipeline/sync/test_transparency',
    'distributed/pipeline/sync/test_worker',
    "distributed/elastic/agent/server/test/api_test",
    'distributed/elastic/multiprocessing/api_test',
    'distributed/_sharded_tensor/test_sharded_tensor',
]

ROCM_BLOCKLIST = [
    'distributed/nn/jit/test_instantiator',
    'distributed/rpc/test_faulty_agent',
    'distributed/rpc/test_tensorpipe_agent',
    'distributed/rpc/cuda/test_tensorpipe_agent',
    'distributed/_sharded_tensor/test_sharded_tensor',
    'test_determination',
    'test_multiprocessing',
    'test_jit_legacy',
    'test_type_hints',
    'test_openmp',
]

RUN_PARALLEL_BLOCKLIST = [
    'test_cpp_extensions_jit',
    'test_jit_disabled',
    'test_mobile_optimizer',
    'test_multiprocessing',
    'test_multiprocessing_spawn',
    'test_namedtuple_return_api',
    'test_overrides',
    'test_show_pickle',
    'test_tensorexpr',
    'test_cuda_primary_ctx',
] + [test for test in TESTS if test.startswith('distributed/')]

WINDOWS_COVERAGE_BLOCKLIST = [
]


<<<<<<< HEAD
# These tests are slow enough that it's worth calculating whether the patch
# touched any related files first. This list was manually generated, but for every
# run with --determine-from, we use another generated list based on this one and the
# previous test stats.
TARGET_DET_LIST = [
    'distributions/test_distributions',
    'test_nn',
    'test_autograd',
    'test_cpp_extensions_jit',
    'test_jit_legacy',
    'test_dataloader',
    'test_overrides',
    'test_linalg',
    'test_jit',
    'test_jit_profiling',
    'test_torch',
    'test_binary_ufuncs',
    'test_numpy_interop',
    'test_reductions',
    'test_shape_ops',
    'test_sort_and_select',
    'test_testing',
    'test_view_ops',
    'distributed/nn/jit/test_instantiator',
    'distributed/rpc/test_tensorpipe_agent',
    'distributed/rpc/cuda/test_tensorpipe_agent',
    'distributed/algorithms/ddp_comm_hooks/test_ddp_hooks',
    'distributed/test_distributed_spawn',
    'test_cuda',
    'test_cuda_primary_ctx',
    'test_cpp_extensions_aot_ninja',
    'test_cpp_extensions_aot_no_ninja',
    'test_serialization',
    'test_optim',
    'test_utils',
    'test_multiprocessing',
    'test_tensorboard',
    'distributed/test_c10d_common',
    'distributed/test_c10d_gloo',
    'distributed/test_c10d_nccl',
    'distributed/test_jit_c10d',
    'distributed/test_c10d_spawn_gloo',
    'distributed/test_c10d_spawn_nccl',
    'distributed/test_store',
    'distributed/test_pg_wrapper',
    'test_quantization',
    'test_pruning_op',
    'test_determination',
    'test_futures',
    'distributed/pipeline/sync/skip/test_api',
    'distributed/pipeline/sync/skip/test_gpipe',
    'distributed/pipeline/sync/skip/test_inspect_skip_layout',
    'distributed/pipeline/sync/skip/test_leak',
    'distributed/pipeline/sync/skip/test_portal',
    'distributed/pipeline/sync/skip/test_stash_pop',
    'distributed/pipeline/sync/skip/test_tracker',
    'distributed/pipeline/sync/skip/test_verify_skippables',
    'distributed/pipeline/sync/test_balance',
    'distributed/pipeline/sync/test_bugs',
    'distributed/pipeline/sync/test_checkpoint',
    'distributed/pipeline/sync/test_copy',
    'distributed/pipeline/sync/test_deferred_batch_norm',
    'distributed/pipeline/sync/test_dependency',
    'distributed/pipeline/sync/test_inplace',
    'distributed/pipeline/sync/test_microbatch',
    'distributed/pipeline/sync/test_phony',
    'distributed/pipeline/sync/test_pipe',
    'distributed/pipeline/sync/test_pipeline',
    'distributed/pipeline/sync/test_stream',
    'distributed/pipeline/sync/test_transparency',
    'distributed/pipeline/sync/test_worker',
]

=======
>>>>>>> 1be1c901
# the JSON file to store the S3 test stats
TEST_TIMES_FILE = '.pytorch-test-times.json'

# if a test file takes longer than 5 min, we add it to TARGET_DET_LIST
SLOW_TEST_THRESHOLD = 300

DISTRIBUTED_TESTS_CONFIG = {}


if dist.is_available():
    DISTRIBUTED_TESTS_CONFIG['test'] = {
        'WORLD_SIZE': '1'
    }
    if not TEST_WITH_ROCM and dist.is_mpi_available():
        DISTRIBUTED_TESTS_CONFIG['mpi'] = {
            'WORLD_SIZE': '3',
            'TEST_REPORT_SOURCE_OVERRIDE': 'dist-mpi'
        }
    if dist.is_nccl_available():
        DISTRIBUTED_TESTS_CONFIG['nccl'] = {
            'WORLD_SIZE': '2' if torch.cuda.device_count() == 2 else '3',
            'TEST_REPORT_SOURCE_OVERRIDE': 'dist-nccl'
        }
    if dist.is_gloo_available():
        DISTRIBUTED_TESTS_CONFIG['gloo'] = {
            'WORLD_SIZE': '2' if torch.cuda.device_count() == 2 else '3',
            'TEST_REPORT_SOURCE_OVERRIDE': 'dist-gloo'
        }

# https://stackoverflow.com/questions/2549939/get-signal-names-from-numbers-in-python
SIGNALS_TO_NAMES_DICT = {getattr(signal, n): n for n in dir(signal)
                         if n.startswith('SIG') and '_' not in n}

CPP_EXTENSIONS_ERROR = """
Ninja (https://ninja-build.org) is required for some of the C++ extensions
tests, but it could not be found. Install ninja with `pip install ninja`
or `conda install ninja`. Alternatively, disable said tests with
`run_test.py --exclude test_cpp_extensions_aot_ninja test_cpp_extensions_jit`.
"""

PYTORCH_COLLECT_COVERAGE = bool(os.environ.get("PYTORCH_COLLECT_COVERAGE"))

ENABLE_PR_HISTORY_REORDERING = bool(os.environ.get("ENABLE_PR_HISTORY_REORDERING", "0") == "1")

JIT_EXECUTOR_TESTS = [
    'test_jit_cuda_fuser',
    'test_jit_profiling',
    'test_jit_legacy',
    'test_jit_fuser_legacy',
]

DISTRIBUTED_TESTS = [
    'distributed/test_distributed_fork',
    'distributed/test_distributed_spawn',
]

# Dictionary matching test modules (in TESTS) to lists of test cases (within that test_module) that would be run when
# options.run_specified_test_cases is enabled.
# For example:
# {
#   "test_nn": ["test_doubletensor_avg_pool3d", "test_share_memory", "test_hook_requires_grad"],
#   ...
# }
# then for test_nn.py, we would ONLY run test_doubletensor_avg_pool3d, test_share_memory, and test_hook_requires_grad.
SPECIFIED_TEST_CASES_DICT: Dict[str, List[str]] = {}

# The file from which the SPECIFIED_TEST_CASES_DICT will be filled, a CSV of test cases that would be run when
# options.run_specified_test_cases is enabled.
SPECIFIED_TEST_CASES_FILE: str = '.pytorch_specified_test_cases.csv'


def print_to_stderr(message):
    print(message, file=sys.stderr)


def get_test_case_args(test_module, using_pytest) -> List[str]:
    args = []
    # if test_module not specified or specified with '__all__' then run all tests
    if test_module not in SPECIFIED_TEST_CASES_DICT or '__all__' in SPECIFIED_TEST_CASES_DICT[test_module]:
        return args

    if using_pytest:
        args.append('-k')
        args.append(' or '.join(SPECIFIED_TEST_CASES_DICT[test_module]))
    else:
        for test in SPECIFIED_TEST_CASES_DICT[test_module]:
            args.append('-k')
            args.append(test)

    return args


def get_executable_command(options, allow_pytest, disable_coverage=False):
    if options.coverage and not disable_coverage:
        executable = ['coverage', 'run', '--parallel-mode', '--source=torch']
    else:
        executable = [sys.executable]
    if options.pytest:
        if allow_pytest:
            executable += ['-m', 'pytest']
        else:
            print_to_stderr('Pytest cannot be used for this test. Falling back to unittest.')
    return executable


def run_test(test_module, test_directory, options, launcher_cmd=None, extra_unittest_args=None):
    unittest_args = options.additional_unittest_args.copy()
    if options.verbose:
        unittest_args.append(f'-{"v"*options.verbose}')  # in case of pytest
    if test_module in RUN_PARALLEL_BLOCKLIST:
        unittest_args = [arg for arg in unittest_args if not arg.startswith('--run-parallel')]
    if extra_unittest_args:
        assert isinstance(extra_unittest_args, list)
        unittest_args.extend(extra_unittest_args)

    # If using pytest, replace -f with equivalent -x
    if options.pytest:
        unittest_args = [arg if arg != '-f' else '-x' for arg in unittest_args]
    elif IS_IN_CI:
        # use the downloaded test cases configuration, not supported in pytest
        unittest_args.extend(['--import-slow-tests', '--import-disabled-tests'])

    # Multiprocessing related tests cannot run with coverage.
    # Tracking issue: https://github.com/pytorch/pytorch/issues/50661
    disable_coverage = sys.platform == 'win32' and test_module in WINDOWS_COVERAGE_BLOCKLIST

    # Extra arguments are not supported with pytest
    executable = get_executable_command(options, allow_pytest=not extra_unittest_args,
                                        disable_coverage=disable_coverage)

    # TODO: move this logic into common_utils.py instead of passing in "-k" individually
    # The following logic for running specified tests will only run for non-distributed tests, as those are dispatched
    # to test_distributed and not run_test (this function)
    if options.run_specified_test_cases:
        unittest_args.extend(get_test_case_args(test_module, 'pytest' in executable))

    # Can't call `python -m unittest test_*` here because it doesn't run code
    # in `if __name__ == '__main__': `. So call `python test_*.py` instead.
    argv = [test_module + '.py'] + unittest_args

    command = (launcher_cmd or []) + executable + argv
    print_to_stderr('Executing {} ... [{}]'.format(command, datetime.now()))
    return shell(command, test_directory)


def test_cuda_primary_ctx(test_module, test_directory, options):
    return run_test(test_module, test_directory, options, extra_unittest_args=['--subprocess'])


def _test_cpp_extensions_aot(test_directory, options, use_ninja):
    if use_ninja:
        try:
            cpp_extension.verify_ninja_availability()
        except RuntimeError:
            print(CPP_EXTENSIONS_ERROR)
            return 1

    # Wipe the build folder, if it exists already
    cpp_extensions_test_dir = os.path.join(test_directory, 'cpp_extensions')
    cpp_extensions_test_build_dir = os.path.join(cpp_extensions_test_dir, 'build')
    if os.path.exists(cpp_extensions_test_build_dir):
        shutil.rmtree(cpp_extensions_test_build_dir)

    # Build the test cpp extensions modules
    shell_env = os.environ.copy()
    shell_env['USE_NINJA'] = str(1 if use_ninja else 0)
    cmd = [sys.executable, 'setup.py', 'install', '--root', './install']
    return_code = shell(cmd, cwd=cpp_extensions_test_dir, env=shell_env)
    if return_code != 0:
        return return_code
    if sys.platform != 'win32':
        return_code = shell(cmd,
                            cwd=os.path.join(cpp_extensions_test_dir, 'no_python_abi_suffix_test'),
                            env=shell_env)
        if return_code != 0:
            return return_code

    # "install" the test modules and run tests
    python_path = os.environ.get('PYTHONPATH', '')
    from shutil import copyfile
    test_module = 'test_cpp_extensions_aot' + ('_ninja' if use_ninja else '_no_ninja')
    copyfile(test_directory + '/test_cpp_extensions_aot.py', test_directory + '/' + test_module + '.py')
    try:
        cpp_extensions = os.path.join(test_directory, 'cpp_extensions')
        install_directory = ''
        # install directory is the one that is named site-packages
        for root, directories, _ in os.walk(os.path.join(cpp_extensions, 'install')):
            for directory in directories:
                if '-packages' in directory:
                    install_directory = os.path.join(root, directory)

        assert install_directory, 'install_directory must not be empty'
        os.environ['PYTHONPATH'] = os.pathsep.join([install_directory, python_path])
        return run_test(test_module, test_directory, options)
    finally:
        os.environ['PYTHONPATH'] = python_path
        if os.path.exists(test_directory + '/' + test_module + '.py'):
            os.remove(test_directory + '/' + test_module + '.py')


def test_cpp_extensions_aot_ninja(test_module, test_directory, options):
    return _test_cpp_extensions_aot(test_directory, options, use_ninja=True)


def test_cpp_extensions_aot_no_ninja(test_module, test_directory, options):
    return _test_cpp_extensions_aot(test_directory, options, use_ninja=False)


def test_distributed(test_module, test_directory, options):
    # MPI tests are broken with Python-3.9
    mpi_available = subprocess.call('command -v mpiexec', shell=True) == 0 and sys.version_info < (3, 9)
    if options.verbose and not mpi_available:
        print_to_stderr(
            'MPI not available -- MPI backend tests will be skipped')
    config = DISTRIBUTED_TESTS_CONFIG
    for backend, env_vars in config.items():
        if sys.platform == 'win32' and backend != 'gloo':
            continue
        if backend == 'mpi' and not mpi_available:
            continue
        for with_init_file in {True, False}:
            if sys.platform == 'win32' and not with_init_file:
                continue
            tmp_dir = tempfile.mkdtemp()
            if options.verbose:
                init_str = "with {} init_method"
                with_init = init_str.format("file" if with_init_file else "env")
                print_to_stderr(
                    'Running distributed tests for the {} backend {}'.format(
                        backend, with_init))
            os.environ['TEMP_DIR'] = tmp_dir
            os.environ['BACKEND'] = backend
            os.environ['INIT_METHOD'] = 'env://'
            os.environ.update(env_vars)
            if with_init_file:
                if test_module == "test_distributed_spawn":
                    init_method = f'{FILE_SCHEMA}{tmp_dir}/'
                else:
                    init_method = f'{FILE_SCHEMA}{tmp_dir}/shared_init_file'
                os.environ['INIT_METHOD'] = init_method
            try:
                os.mkdir(os.path.join(tmp_dir, 'barrier'))
                os.mkdir(os.path.join(tmp_dir, 'test_dir'))
                if backend == 'mpi':
                    # test mpiexec for --noprefix option
                    with open(os.devnull, 'w') as devnull:
                        allowrunasroot_opt = '--allow-run-as-root' if subprocess.call(
                            'mpiexec --allow-run-as-root -n 1 bash -c ""', shell=True,
                            stdout=devnull, stderr=subprocess.STDOUT) == 0 else ''
                        noprefix_opt = '--noprefix' if subprocess.call(
                            f'mpiexec {allowrunasroot_opt} -n 1 --noprefix bash -c ""', shell=True,
                            stdout=devnull, stderr=subprocess.STDOUT) == 0 else ''

                    mpiexec = ['mpiexec', '-n', '3', noprefix_opt, allowrunasroot_opt]

                    return_code = run_test(test_module, test_directory, options,
                                           launcher_cmd=mpiexec)
                else:
                    return_code = run_test(test_module, test_directory, options)
                if return_code != 0:
                    return return_code
            finally:
                shutil.rmtree(tmp_dir)
    return 0


CUSTOM_HANDLERS = {
    'test_cuda_primary_ctx': test_cuda_primary_ctx,
    'test_cpp_extensions_aot_no_ninja': test_cpp_extensions_aot_no_ninja,
    'test_cpp_extensions_aot_ninja': test_cpp_extensions_aot_ninja,
    'distributed/test_distributed_spawn': test_distributed,
}


def parse_test_module(test):
    return test.split('.')[0]


class TestChoices(list):
    def __init__(self, *args, **kwargs):
        super(TestChoices, self).__init__(args[0])

    def __contains__(self, item):
        return list.__contains__(self, parse_test_module(item))


def parse_args():
    parser = argparse.ArgumentParser(
        description='Run the PyTorch unit test suite',
        epilog='where TESTS is any of: {}'.format(', '.join(TESTS)),
        formatter_class=argparse.RawTextHelpFormatter)
    parser.add_argument(
        '-v',
        '--verbose',
        action='count',
        default=0,
        help='print verbose information and test-by-test results')
    parser.add_argument(
        '--jit',
        '--jit',
        action='store_true',
        help='run all jit tests')
    parser.add_argument(
        '--distributed-tests',
        '--distributed-tests',
        action='store_true',
        help='run all distributed tests')
    parser.add_argument(
        '-pt', '--pytest', action='store_true',
        help='If true, use `pytest` to execute the tests. E.g., this runs '
             'TestTorch with pytest in verbose and coverage mode: '
             'python run_test.py -vci torch -pt')
    parser.add_argument(
        '-c', '--coverage', action='store_true', help='enable coverage',
        default=PYTORCH_COLLECT_COVERAGE)
    parser.add_argument(
        '-i',
        '--include',
        nargs='+',
        choices=TestChoices(TESTS),
        default=TESTS,
        metavar='TESTS',
        help='select a set of tests to include (defaults to ALL tests).'
             ' tests must be a part of the TESTS list defined in run_test.py')
    parser.add_argument(
        '-x',
        '--exclude',
        nargs='+',
        choices=TESTS,
        metavar='TESTS',
        default=[],
        help='select a set of tests to exclude')
    parser.add_argument(
        '-f',
        '--first',
        choices=TESTS,
        metavar='TESTS',
        help='select the test to start from (excludes previous tests)')
    parser.add_argument(
        '-l',
        '--last',
        choices=TESTS,
        metavar='TESTS',
        help='select the last test to run (excludes following tests)')
    parser.add_argument(
        '--bring-to-front',
        nargs='+',
        choices=TestChoices(TESTS),
        default=[],
        metavar='TESTS',
        help='select a set of tests to run first. This can be used in situations'
             ' where you want to run all tests, but care more about some set, '
             'e.g. after making a change to a specific component')
    parser.add_argument(
        '--ignore-win-blocklist',
        action='store_true',
        help='always run blocklisted windows tests')
    parser.add_argument(
        '--determine-from',
        help='File of affected source filenames to determine which tests to run.')
    parser.add_argument(
        '--continue-through-error',
        action='store_true',
        help='Runs the full test suite despite one of the tests failing',
        default=strtobool(os.environ.get("CONTINUE_THROUGH_ERROR", "False")))
    parser.add_argument(
        'additional_unittest_args',
        nargs='*',
        help='additional arguments passed through to unittest, e.g., '
             'python run_test.py -i sparse -- TestSparse.test_factory_size_check')
    parser.add_argument(
        '--export-past-test-times',
        nargs='?',
        type=str,
        const=TEST_TIMES_FILE,
        help='dumps test times from previous S3 stats into a file, format JSON',
    )
    parser.add_argument(
        '--shard',
        nargs=2,
        type=int,
        help='runs a shard of the tests (taking into account other selections), e.g., '
        '--shard 2 3 will break up the selected tests into 3 shards and run the tests '
        'in the 2nd shard (the first number should not exceed the second)',
    )
    parser.add_argument(
        '--exclude-jit-executor',
        action='store_true',
        help='exclude tests that are run for a specific jit config'
    )
    parser.add_argument(
        '--exclude-distributed-tests',
        action='store_true',
        help='exclude distributed tests'
    )
    parser.add_argument(
        '--run-specified-test-cases',
        nargs='?',
        type=str,
        const=SPECIFIED_TEST_CASES_FILE,
        help='load specified test cases file dumped from previous OSS CI stats, format CSV. '
        ' If all test cases should run for a <test_module> please add a single row: \n'
        ' test_filename,test_case_name\n'
        ' ...\n'
        ' <test_module>,__all__\n'
        ' ...\n'
        'how we use the stats will be based on option "--use-specified-test-cases-by".'
    )
    parser.add_argument(
        '--use-specified-test-cases-by',
        type=str,
        choices=['include', 'bring-to-front'],
        default='include',
        help='used together with option "--run-specified-test-cases". When specified test case '
        'file is set, this option allows the user to control whether to only run the specified test '
        'modules or to simply bring the specified modules to front and also run the remaining '
        'modules. Note: regardless of this option, we will only run the specified test cases '
        ' within a specified test module. For unspecified test modules with the bring-to-front '
        'option, all test cases will be run, as one may expect.',
    )
    return parser.parse_args()


def find_test_index(test, selected_tests, find_last_index=False):
    """Find the index of the first or last occurrence of a given test/test module in the list of selected tests.

    This function is used to determine the indices when slicing the list of selected tests when
    ``options.first``(:attr:`find_last_index`=False) and/or ``options.last``(:attr:`find_last_index`=True) are used.

    :attr:`selected_tests` can be a list that contains multiple consequent occurrences of tests
    as part of the same test module, e.g.:

    ```
    selected_tests = ['autograd', 'cuda', **'torch.TestTorch.test_acos',
                     'torch.TestTorch.test_tan', 'torch.TestTorch.test_add'**, 'utils']
    ```

    If :attr:`test`='torch' and :attr:`find_last_index`=False, result should be **2**.
    If :attr:`test`='torch' and :attr:`find_last_index`=True, result should be **4**.

    Args:
        test (str): Name of test to lookup
        selected_tests (list): List of tests
        find_last_index (bool, optional): should we lookup the index of first or last
            occurrence (first is default)

    Returns:
        index of the first or last occurrence of the given test
    """
    idx = 0
    found_idx = -1
    for t in selected_tests:
        if t.startswith(test):
            found_idx = idx
            if not find_last_index:
                break
        idx += 1
    return found_idx


def exclude_tests(exclude_list, selected_tests, exclude_message=None):
    for exclude_test in exclude_list:
        tests_copy = selected_tests[:]
        for test in tests_copy:
            if test.startswith(exclude_test):
                if exclude_message is not None:
                    print_to_stderr('Excluding {} {}'.format(test, exclude_message))
                selected_tests.remove(test)
    return selected_tests


def get_selected_tests(options):
    # First make sure run specific test cases options are processed.
    if options.run_specified_test_cases:
        if options.use_specified_test_cases_by == 'include':
            options.include = list(SPECIFIED_TEST_CASES_DICT.keys())
        elif options.use_specified_test_cases_by == 'bring-to-front':
            options.bring_to_front = list(SPECIFIED_TEST_CASES_DICT.keys())

    selected_tests = options.include

    # filter if there's JIT only and distributed only test options
    if options.jit:
        selected_tests = list(
            filter(lambda test_name: "jit" in test_name, selected_tests))

    if options.distributed_tests:
        selected_tests = list(
            filter(lambda test_name: test_name in DISTRIBUTED_TESTS, selected_tests))

    # process reordering
    if options.bring_to_front:
        to_front = set(options.bring_to_front)
        selected_tests = options.bring_to_front + list(filter(lambda name: name not in to_front,
                                                              selected_tests))

    if options.first:
        first_index = find_test_index(options.first, selected_tests)
        selected_tests = selected_tests[first_index:]

    if options.last:
        last_index = find_test_index(options.last, selected_tests, find_last_index=True)
        selected_tests = selected_tests[:last_index + 1]

    # process exclusion
    if options.exclude_jit_executor:
        options.exclude.extend(JIT_EXECUTOR_TESTS)

    if options.exclude_distributed_tests:
        options.exclude.extend(DISTRIBUTED_TESTS)

    selected_tests = exclude_tests(options.exclude, selected_tests)

    if sys.platform == 'win32' and not options.ignore_win_blocklist:
        target_arch = os.environ.get('VSCMD_ARG_TGT_ARCH')
        if target_arch != 'x64':
            WINDOWS_BLOCKLIST.append('cpp_extensions_aot_no_ninja')
            WINDOWS_BLOCKLIST.append('cpp_extensions_aot_ninja')
            WINDOWS_BLOCKLIST.append('cpp_extensions_jit')
            WINDOWS_BLOCKLIST.append('jit')
            WINDOWS_BLOCKLIST.append('jit_fuser')

        selected_tests = exclude_tests(WINDOWS_BLOCKLIST, selected_tests, 'on Windows')

    elif TEST_WITH_ROCM:
        selected_tests = exclude_tests(ROCM_BLOCKLIST, selected_tests, 'on ROCm')

    # sharding
    if options.shard:
        assert len(options.shard) == 2, "Unexpected shard format"
        assert min(options.shard) > 0, "Shards must be positive numbers"
        which_shard, num_shards = options.shard
        assert which_shard <= num_shards, "Selected shard must be less than or equal to total number of shards"
        assert num_shards <= len(selected_tests), f"Number of shards must be less than {len(selected_tests)}"
        # TODO: fix this to use test_times_filename, but currently this is not working
        # because setting the export arg immeidately halts the test execution.
        selected_tests = get_shard_based_on_S3(which_shard, num_shards, selected_tests, TEST_TIMES_FILE)

    return selected_tests


<<<<<<< HEAD
def test_impact_of_file(filename):
    """Determine what class of impact this file has on test runs.

    Possible values:
        TORCH - torch python code
        CAFFE2 - caffe2 python code
        TEST - torch test code
        UNKNOWN - may affect all tests
        NONE - known to have no effect on test outcome
        CI - CI configuration files
    """
    parts = filename.split(os.sep)
    if parts[0] in ['.jenkins', '.circleci']:
        return 'CI'
    if parts[0] in ['docs', 'scripts', 'CODEOWNERS', 'README.md']:
        return 'NONE'
    elif parts[0] == 'torch':
        if parts[-1].endswith('.py') or parts[-1].endswith('.pyi'):
            return 'TORCH'
    elif parts[0] == 'caffe2':
        if parts[-1].endswith('.py') or parts[-1].endswith('.pyi'):
            return 'CAFFE2'
    elif parts[0] == 'test':
        if parts[-1].endswith('.py') or parts[-1].endswith('.pyi'):
            return 'TEST'

    return 'UNKNOWN'


def log_test_reason(file_type, filename, test, options):
    if options.verbose:
        print_to_stderr(
            'Determination found {} file {} -- running {}'.format(
                file_type,
                filename,
                test,
            )
        )


def get_dep_modules(test):
    # Cache results in case of repetition
    if test in _DEP_MODULES_CACHE:
        return _DEP_MODULES_CACHE[test]

    repo_root = os.path.dirname(os.path.dirname(os.path.abspath(__file__)))
    test_location = os.path.join(repo_root, 'test', test + '.py')
    finder = modulefinder.ModuleFinder(
        # Ideally exclude all third party modules, to speed up calculation.
        excludes=[
            'scipy',
            'numpy',
            'numba',
            'multiprocessing',
            'sklearn',
            'setuptools',
            'hypothesis',
            'llvmlite',
            'joblib',
            'email',
            'importlib',
            'unittest',
            'urllib',
            'json',
            'collections',
            # Modules below are excluded because they are hitting https://bugs.python.org/issue40350
            # Trigger AttributeError: 'NoneType' object has no attribute 'is_package'
            'mpl_toolkits',
            'google',
            'onnx',
            # Triggers RecursionError
            'mypy'
        ],
    )
    # HACK: some platforms default to ascii, so we can't just run_script :(
    with open(test_location, 'r', encoding='utf-8') as fp:
        finder.load_module('__main__', fp, test_location, ('', 'r', 1))

    dep_modules = set(finder.modules.keys())
    _DEP_MODULES_CACHE[test] = dep_modules
    return dep_modules


def determine_target(target_det_list, test, touched_files, options):
    test = parse_test_module(test)
    # Some tests are faster to execute than to determine.
    if test not in target_det_list:
        if options.verbose:
            print_to_stderr(f'Running {test} without determination')
        return True
    # HACK: "no_ninja" is not a real module
    if test.endswith('_no_ninja'):
        test = test[:(-1 * len('_no_ninja'))]
    if test.endswith('_ninja'):
        test = test[:(-1 * len('_ninja'))]

    dep_modules = get_dep_modules(test)

    for touched_file in touched_files:
        file_type = test_impact_of_file(touched_file)
        if file_type == 'NONE':
            continue
        elif file_type == 'CI':
            # Force all tests to run if any change is made to the CI
            # configurations.
            log_test_reason(file_type, touched_file, test, options)
            return True
        elif file_type == 'UNKNOWN':
            # Assume uncategorized source files can affect every test.
            log_test_reason(file_type, touched_file, test, options)
            return True
        elif file_type in ['TORCH', 'CAFFE2', 'TEST']:
            parts = os.path.splitext(touched_file)[0].split(os.sep)
            touched_module = ".".join(parts)
            # test/ path does not have a "test." namespace
            if touched_module.startswith('test.'):
                touched_module = touched_module.split('test.')[1]
            if (
                touched_module in dep_modules
                or touched_module == test.replace('/', '.')
            ):
                log_test_reason(file_type, touched_file, test, options)
                return True

    # If nothing has determined the test has run, don't run the test.
    if options.verbose:
        print_to_stderr(f'Determination is skipping {test}')

    return False


=======
>>>>>>> 1be1c901
def run_test_module(test: str, test_directory: str, options) -> Optional[str]:
    test_module = parse_test_module(test)

    # Printing the date here can help diagnose which tests are slow
    print_to_stderr('Running {} ... [{}]'.format(test, datetime.now()))
    handler = CUSTOM_HANDLERS.get(test_module, run_test)
    return_code = handler(test_module, test_directory, options)
    assert isinstance(return_code, int) and not isinstance(
        return_code, bool), 'Return code should be an integer'
    if return_code == 0:
        return None

    message = f'{test} failed!'
    if return_code < 0:
        # subprocess.Popen returns the child process' exit signal as
        # return code -N, where N is the signal number.
        signal_name = SIGNALS_TO_NAMES_DICT[-return_code]
        message += f' Received signal: {signal_name}'
    return message


def main():
    options = parse_args()

    # TODO: move this export & download function in tools/ folder
    test_times_filename = options.export_past_test_times
    if test_times_filename:
        print(f'Exporting past test times from S3 to {test_times_filename}, no tests will be run.')
        export_S3_test_times(test_times_filename)
        return

    specified_test_cases_filename = options.run_specified_test_cases
    if specified_test_cases_filename:
        print(f'Loading specified test cases to run from {specified_test_cases_filename}.')
        global SPECIFIED_TEST_CASES_DICT
        SPECIFIED_TEST_CASES_DICT = get_specified_test_cases(specified_test_cases_filename, TESTS)

    test_directory = str(REPO_ROOT / "test")
    selected_tests = get_selected_tests(options)

    if options.verbose:
        print_to_stderr('Selected tests: {}'.format(', '.join(selected_tests)))

    if options.coverage and not PYTORCH_COLLECT_COVERAGE:
        shell(['coverage', 'erase'])

    if options.determine_from is not None and os.path.exists(options.determine_from):
<<<<<<< HEAD
        slow_tests = get_slow_tests_based_on_S3(TESTS, TARGET_DET_LIST, SLOW_TEST_THRESHOLD)
        print('Added the following tests to target_det tests as calculated based on S3:')
        print(slow_tests)
        with open(options.determine_from, 'r') as fh:
=======
        slow_tests = get_slow_tests_based_on_S3(
            TESTS, TARGET_DET_LIST, SLOW_TEST_THRESHOLD
        )
        print_to_stderr(
            "Added the following tests to target_det tests as calculated based on S3:"
        )
        print_to_stderr(slow_tests)
        with open(options.determine_from, "r") as fh:
>>>>>>> 1be1c901
            touched_files = [
                os.path.normpath(name.strip()) for name in fh.read().split('\n')
                if len(name.strip()) > 0
            ]
        # HACK: Ensure the 'test' paths can be traversed by Modulefinder
<<<<<<< HEAD
        sys.path.append('test')
        selected_tests = [
            test for test in selected_tests
            if determine_target(TARGET_DET_LIST + slow_tests, test, touched_files, options)
        ]
        sys.path.remove('test')
=======
        sys.path.append(test_directory)
        selected_tests = [
            test
            for test in selected_tests
            if should_run_test(
                TARGET_DET_LIST + slow_tests, test, touched_files, options
            )
        ]
        sys.path.remove(test_directory)
>>>>>>> 1be1c901

    if IS_IN_CI:
        selected_tests = get_reordered_tests(selected_tests, ENABLE_PR_HISTORY_REORDERING)
        # downloading test cases configuration to local environment
        get_test_case_configs(dirpath=test_directory)

    has_failed = False
    failure_messages = []
    try:
        for test in selected_tests:
            options_clone = copy.deepcopy(options)
            if test in USE_PYTEST_LIST:
                options_clone.pytest = True
            err_message = run_test_module(test, test_directory, options_clone)
            if err_message is None:
                continue
            has_failed = True
            failure_messages.append(err_message)
            if not options_clone.continue_through_error:
                raise RuntimeError(err_message)
            print_to_stderr(err_message)
    finally:
        if options.coverage:
            from coverage import Coverage
<<<<<<< HEAD
            test_dir = os.path.dirname(os.path.abspath(__file__))
            with set_cwd(test_dir):
=======

            with set_cwd(test_directory):
>>>>>>> 1be1c901
                cov = Coverage()
                if PYTORCH_COLLECT_COVERAGE:
                    cov.load()
                cov.combine(strict=False)
                cov.save()
                if not PYTORCH_COLLECT_COVERAGE:
                    cov.html_report()

    if options.continue_through_error and has_failed:
        for err in failure_messages:
            print_to_stderr(err)
        sys.exit(1)

if __name__ == '__main__':
    main()<|MERGE_RESOLUTION|>--- conflicted
+++ resolved
@@ -4,8 +4,8 @@
 import copy
 from datetime import datetime
 from distutils.util import strtobool
+import modulefinder
 import os
-import pathlib
 import shutil
 import signal
 import subprocess
@@ -14,15 +14,19 @@
 
 import torch
 from torch.utils import cpp_extension
-from torch.testing._internal.common_utils import FILE_SCHEMA, IS_IN_CI, TEST_WITH_ROCM, shell, set_cwd
+from torch.testing._internal.common_utils import (
+    FILE_SCHEMA,
+    IS_IN_CI,
+    TEST_WITH_ROCM,
+    shell,
+    set_cwd,
+)
 import torch.distributed as dist
 from typing import Dict, Optional, List
 
-REPO_ROOT = pathlib.Path(__file__).resolve().parent.parent
-
 try:
     # using tools/ to optimize test run.
-    sys.path.append(str(REPO_ROOT))
+    sys.path.append(os.path.join(os.path.dirname(os.path.abspath(__file__)), ".."))
     from tools.testing.test_selections import (
         export_S3_test_times,
         get_shard_based_on_S3,
@@ -31,361 +35,353 @@
         get_reordered_tests,
         get_test_case_configs,
     )
-<<<<<<< HEAD
-=======
-    from tools.testing.modulefinder_determinator import (
-        should_run_test,
-        TARGET_DET_LIST,
-    )
-
->>>>>>> 1be1c901
+
     HAVE_TEST_SELECTION_TOOLS = True
 except ImportError:
     HAVE_TEST_SELECTION_TOOLS = False
-    print("Unable to import test_selections from tools/testing. Running without test selection stats...")
+    print(
+        "Unable to import test_selections from tools/testing. Running without test selection stats..."
+    )
 
 
 TESTS = [
-    'test_import_time',
-    'test_public_bindings',
-    'test_type_hints',
-    'test_ao_sparsity',
-    'test_autograd',
-    'benchmark_utils/test_benchmark_utils',
-    'test_binary_ufuncs',
-    'test_buffer_protocol',
-    'test_bundled_inputs',
-    'test_complex',
-    'test_cpp_api_parity',
-    'test_cpp_extensions_aot_no_ninja',
-    'test_cpp_extensions_aot_ninja',
-    'test_cpp_extensions_jit',
-    'distributed/test_c10d_common',
-    'distributed/test_c10d_gloo',
-    'distributed/test_c10d_nccl',
-    'distributed/test_jit_c10d',
-    'distributed/test_c10d_spawn_gloo',
-    'distributed/test_c10d_spawn_nccl',
-    'distributed/test_store',
-    'distributed/test_pg_wrapper',
-    'distributed/algorithms/test_join',
-    'test_cuda',
-    'test_jit_cuda_fuser',
-    'test_cuda_primary_ctx',
-    'test_dataloader',
-    'test_datapipe',
-    'distributed/test_data_parallel',
-    'distributed/test_distributed_spawn',
-    'distributions/test_constraints',
-    'distributions/test_distributions',
-    'test_dispatch',
-    'test_foreach',
-    'test_indexing',
-    'test_jit',
-    'test_linalg',
-    'test_logging',
-    'test_mkldnn',
-    'test_model_dump',
-    'test_module_init',
-    'test_modules',
-    'test_multiprocessing',
-    'test_multiprocessing_spawn',
-    'distributed/test_nccl',
-    'test_native_functions',
-    'test_numba_integration',
-    'test_nn',
-    'test_ops',
-    'test_optim',
-    'test_functional_optim',
-    'test_pytree',
-    'test_mobile_optimizer',
-    'test_set_default_mobile_cpu_allocator',
-    'test_xnnpack_integration',
-    'test_vulkan',
-    'test_sparse',
-    'test_sparse_csr',
-    'test_quantization',
-    'test_pruning_op',
-    'test_spectral_ops',
-    'test_serialization',
-    'test_shape_ops',
-    'test_show_pickle',
-    'test_sort_and_select',
-    'test_tensor_creation_ops',
-    'test_testing',
-    'test_torch',
-    'test_type_info',
-    'test_unary_ufuncs',
-    'test_utils',
-    'test_view_ops',
-    'test_vmap',
-    'test_namedtuple_return_api',
-    'test_numpy_interop',
-    'test_jit_profiling',
-    'test_jit_legacy',
-    'test_jit_fuser_legacy',
-    'test_tensorboard',
-    'test_namedtensor',
-    'test_reductions',
-    'test_type_promotion',
-    'test_jit_disabled',
-    'test_function_schema',
-    'test_overrides',
-    'test_jit_fuser_te',
-    'test_tensorexpr',
-    'test_tensorexpr_pybind',
-    'test_openmp',
-    'test_profiler',
+    "test_import_time",
+    "test_public_bindings",
+    "test_type_hints",
+    "test_ao_sparsity",
+    "test_autograd",
+    "benchmark_utils/test_benchmark_utils",
+    "test_binary_ufuncs",
+    "test_buffer_protocol",
+    "test_bundled_inputs",
+    "test_complex",
+    "test_cpp_api_parity",
+    "test_cpp_extensions_aot_no_ninja",
+    "test_cpp_extensions_aot_ninja",
+    "test_cpp_extensions_jit",
+    "distributed/test_c10d_common",
+    "distributed/test_c10d_gloo",
+    "distributed/test_c10d_nccl",
+    "distributed/test_jit_c10d",
+    "distributed/test_c10d_spawn_gloo",
+    "distributed/test_c10d_spawn_nccl",
+    "distributed/test_store",
+    "distributed/test_pg_wrapper",
+    "distributed/algorithms/test_join",
+    "test_cuda",
+    "test_jit_cuda_fuser",
+    "test_cuda_primary_ctx",
+    "test_dataloader",
+    "test_datapipe",
+    "distributed/test_data_parallel",
+    "distributed/test_distributed_spawn",
+    "distributions/test_constraints",
+    "distributions/test_distributions",
+    "test_dispatch",
+    "test_foreach",
+    "test_indexing",
+    "test_jit",
+    "test_linalg",
+    "test_logging",
+    "test_mkldnn",
+    "test_model_dump",
+    "test_module_init",
+    "test_modules",
+    "test_multiprocessing",
+    "test_multiprocessing_spawn",
+    "distributed/test_nccl",
+    "test_native_functions",
+    "test_numba_integration",
+    "test_nn",
+    "test_ops",
+    "test_optim",
+    "test_functional_optim",
+    "test_pytree",
+    "test_mobile_optimizer",
+    "test_set_default_mobile_cpu_allocator",
+    "test_xnnpack_integration",
+    "test_vulkan",
+    "test_sparse",
+    "test_sparse_csr",
+    "test_quantization",
+    "test_pruning_op",
+    "test_spectral_ops",
+    "test_serialization",
+    "test_shape_ops",
+    "test_show_pickle",
+    "test_sort_and_select",
+    "test_tensor_creation_ops",
+    "test_testing",
+    "test_torch",
+    "test_type_info",
+    "test_unary_ufuncs",
+    "test_utils",
+    "test_view_ops",
+    "test_vmap",
+    "test_namedtuple_return_api",
+    "test_numpy_interop",
+    "test_jit_profiling",
+    "test_jit_legacy",
+    "test_jit_fuser_legacy",
+    "test_tensorboard",
+    "test_namedtensor",
+    "test_reductions",
+    "test_type_promotion",
+    "test_jit_disabled",
+    "test_function_schema",
+    "test_overrides",
+    "test_jit_fuser_te",
+    "test_tensorexpr",
+    "test_tensorexpr_pybind",
+    "test_openmp",
+    "test_profiler",
     "distributed/test_launcher",
-    'distributed/nn/jit/test_instantiator',
-    'distributed/rpc/test_faulty_agent',
-    'distributed/rpc/test_tensorpipe_agent',
-    'distributed/rpc/cuda/test_tensorpipe_agent',
-    'test_determination',
-    'test_futures',
-    'test_fx',
-    'test_fx_experimental',
-    'test_functional_autograd_benchmark',
-    'test_package',
-    'test_license',
-    'distributed/pipeline/sync/skip/test_api',
-    'distributed/pipeline/sync/skip/test_gpipe',
-    'distributed/pipeline/sync/skip/test_inspect_skip_layout',
-    'distributed/pipeline/sync/skip/test_leak',
-    'distributed/pipeline/sync/skip/test_portal',
-    'distributed/pipeline/sync/skip/test_stash_pop',
-    'distributed/pipeline/sync/skip/test_tracker',
-    'distributed/pipeline/sync/skip/test_verify_skippables',
-    'distributed/pipeline/sync/test_balance',
-    'distributed/pipeline/sync/test_bugs',
-    'distributed/pipeline/sync/test_checkpoint',
-    'distributed/pipeline/sync/test_copy',
-    'distributed/pipeline/sync/test_deferred_batch_norm',
-    'distributed/pipeline/sync/test_dependency',
-    'distributed/pipeline/sync/test_inplace',
-    'distributed/pipeline/sync/test_microbatch',
-    'distributed/pipeline/sync/test_phony',
-    'distributed/pipeline/sync/test_pipe',
-    'distributed/pipeline/sync/test_pipeline',
-    'distributed/pipeline/sync/test_stream',
-    'distributed/pipeline/sync/test_transparency',
-    'distributed/pipeline/sync/test_worker',
-    'distributed/optim/test_zero_redundancy_optimizer',
-    'distributed/elastic/timer/api_test',
-    'distributed/elastic/timer/local_timer_example',
-    'distributed/elastic/timer/local_timer_test',
-    'distributed/elastic/events/lib_test',
-    'distributed/elastic/metrics/api_test',
-    'distributed/elastic/utils/logging_test',
-    'distributed/elastic/utils/util_test',
-    'distributed/elastic/utils/distributed_test',
-    'distributed/elastic/multiprocessing/api_test',
-    'distributed/_sharding_spec/test_sharding_spec',
-    'distributed/_sharded_tensor/test_sharded_tensor',
+    "distributed/nn/jit/test_instantiator",
+    "distributed/rpc/test_faulty_agent",
+    "distributed/rpc/test_tensorpipe_agent",
+    "distributed/rpc/cuda/test_tensorpipe_agent",
+    "test_determination",
+    "test_futures",
+    "test_fx",
+    "test_fx_experimental",
+    "test_functional_autograd_benchmark",
+    "test_package",
+    "test_license",
+    "distributed/pipeline/sync/skip/test_api",
+    "distributed/pipeline/sync/skip/test_gpipe",
+    "distributed/pipeline/sync/skip/test_inspect_skip_layout",
+    "distributed/pipeline/sync/skip/test_leak",
+    "distributed/pipeline/sync/skip/test_portal",
+    "distributed/pipeline/sync/skip/test_stash_pop",
+    "distributed/pipeline/sync/skip/test_tracker",
+    "distributed/pipeline/sync/skip/test_verify_skippables",
+    "distributed/pipeline/sync/test_balance",
+    "distributed/pipeline/sync/test_bugs",
+    "distributed/pipeline/sync/test_checkpoint",
+    "distributed/pipeline/sync/test_copy",
+    "distributed/pipeline/sync/test_deferred_batch_norm",
+    "distributed/pipeline/sync/test_dependency",
+    "distributed/pipeline/sync/test_inplace",
+    "distributed/pipeline/sync/test_microbatch",
+    "distributed/pipeline/sync/test_phony",
+    "distributed/pipeline/sync/test_pipe",
+    "distributed/pipeline/sync/test_pipeline",
+    "distributed/pipeline/sync/test_stream",
+    "distributed/pipeline/sync/test_transparency",
+    "distributed/pipeline/sync/test_worker",
+    "distributed/optim/test_zero_redundancy_optimizer",
+    "distributed/elastic/timer/api_test",
+    "distributed/elastic/timer/local_timer_example",
+    "distributed/elastic/timer/local_timer_test",
+    "distributed/elastic/events/lib_test",
+    "distributed/elastic/metrics/api_test",
+    "distributed/elastic/utils/logging_test",
+    "distributed/elastic/utils/util_test",
+    "distributed/elastic/utils/distributed_test",
+    "distributed/elastic/multiprocessing/api_test",
+    "distributed/_sharding_spec/test_sharding_spec",
+    "distributed/_sharded_tensor/test_sharded_tensor",
 ]
 
 # Tests need to be run with pytest.
 USE_PYTEST_LIST = [
-    'distributed/pipeline/sync/skip/test_api',
-    'distributed/pipeline/sync/skip/test_gpipe',
-    'distributed/pipeline/sync/skip/test_inspect_skip_layout',
-    'distributed/pipeline/sync/skip/test_leak',
-    'distributed/pipeline/sync/skip/test_portal',
-    'distributed/pipeline/sync/skip/test_stash_pop',
-    'distributed/pipeline/sync/skip/test_tracker',
-    'distributed/pipeline/sync/skip/test_verify_skippables',
-    'distributed/pipeline/sync/test_balance',
-    'distributed/pipeline/sync/test_bugs',
-    'distributed/pipeline/sync/test_checkpoint',
-    'distributed/pipeline/sync/test_copy',
-    'distributed/pipeline/sync/test_deferred_batch_norm',
-    'distributed/pipeline/sync/test_dependency',
-    'distributed/pipeline/sync/test_inplace',
-    'distributed/pipeline/sync/test_microbatch',
-    'distributed/pipeline/sync/test_phony',
-    'distributed/pipeline/sync/test_pipe',
-    'distributed/pipeline/sync/test_pipeline',
-    'distributed/pipeline/sync/test_stream',
-    'distributed/pipeline/sync/test_transparency',
-    'distributed/pipeline/sync/test_worker',
-    'distributions/test_constraints',
-    'distributions/test_transforms',
-    'distributions/test_utils',
-    'test_typing',
+    "distributed/pipeline/sync/skip/test_api",
+    "distributed/pipeline/sync/skip/test_gpipe",
+    "distributed/pipeline/sync/skip/test_inspect_skip_layout",
+    "distributed/pipeline/sync/skip/test_leak",
+    "distributed/pipeline/sync/skip/test_portal",
+    "distributed/pipeline/sync/skip/test_stash_pop",
+    "distributed/pipeline/sync/skip/test_tracker",
+    "distributed/pipeline/sync/skip/test_verify_skippables",
+    "distributed/pipeline/sync/test_balance",
+    "distributed/pipeline/sync/test_bugs",
+    "distributed/pipeline/sync/test_checkpoint",
+    "distributed/pipeline/sync/test_copy",
+    "distributed/pipeline/sync/test_deferred_batch_norm",
+    "distributed/pipeline/sync/test_dependency",
+    "distributed/pipeline/sync/test_inplace",
+    "distributed/pipeline/sync/test_microbatch",
+    "distributed/pipeline/sync/test_phony",
+    "distributed/pipeline/sync/test_pipe",
+    "distributed/pipeline/sync/test_pipeline",
+    "distributed/pipeline/sync/test_stream",
+    "distributed/pipeline/sync/test_transparency",
+    "distributed/pipeline/sync/test_worker",
+    "distributions/test_constraints",
+    "distributions/test_transforms",
+    "distributions/test_utils",
+    "test_typing",
     "distributed/elastic/events/lib_test",
     "distributed/elastic/agent/server/test/api_test",
 ]
 
 WINDOWS_BLOCKLIST = [
-    'distributed/nn/jit/test_instantiator',
-    'distributed/rpc/test_faulty_agent',
-    'distributed/rpc/test_tensorpipe_agent',
-    'distributed/rpc/cuda/test_tensorpipe_agent',
-    'distributed/pipeline/sync/skip/test_api',
-    'distributed/pipeline/sync/skip/test_gpipe',
-    'distributed/pipeline/sync/skip/test_inspect_skip_layout',
-    'distributed/pipeline/sync/skip/test_leak',
-    'distributed/pipeline/sync/skip/test_portal',
-    'distributed/pipeline/sync/skip/test_stash_pop',
-    'distributed/pipeline/sync/skip/test_tracker',
-    'distributed/pipeline/sync/skip/test_verify_skippables',
-    'distributed/pipeline/sync/test_balance',
-    'distributed/pipeline/sync/test_bugs',
-    'distributed/pipeline/sync/test_checkpoint',
-    'distributed/pipeline/sync/test_copy',
-    'distributed/pipeline/sync/test_deferred_batch_norm',
-    'distributed/pipeline/sync/test_dependency',
-    'distributed/pipeline/sync/test_inplace',
-    'distributed/pipeline/sync/test_microbatch',
-    'distributed/pipeline/sync/test_phony',
-    'distributed/pipeline/sync/test_pipe',
-    'distributed/pipeline/sync/test_pipeline',
-    'distributed/pipeline/sync/test_stream',
-    'distributed/pipeline/sync/test_transparency',
-    'distributed/pipeline/sync/test_worker',
+    "distributed/nn/jit/test_instantiator",
+    "distributed/rpc/test_faulty_agent",
+    "distributed/rpc/test_tensorpipe_agent",
+    "distributed/rpc/cuda/test_tensorpipe_agent",
+    "distributed/pipeline/sync/skip/test_api",
+    "distributed/pipeline/sync/skip/test_gpipe",
+    "distributed/pipeline/sync/skip/test_inspect_skip_layout",
+    "distributed/pipeline/sync/skip/test_leak",
+    "distributed/pipeline/sync/skip/test_portal",
+    "distributed/pipeline/sync/skip/test_stash_pop",
+    "distributed/pipeline/sync/skip/test_tracker",
+    "distributed/pipeline/sync/skip/test_verify_skippables",
+    "distributed/pipeline/sync/test_balance",
+    "distributed/pipeline/sync/test_bugs",
+    "distributed/pipeline/sync/test_checkpoint",
+    "distributed/pipeline/sync/test_copy",
+    "distributed/pipeline/sync/test_deferred_batch_norm",
+    "distributed/pipeline/sync/test_dependency",
+    "distributed/pipeline/sync/test_inplace",
+    "distributed/pipeline/sync/test_microbatch",
+    "distributed/pipeline/sync/test_phony",
+    "distributed/pipeline/sync/test_pipe",
+    "distributed/pipeline/sync/test_pipeline",
+    "distributed/pipeline/sync/test_stream",
+    "distributed/pipeline/sync/test_transparency",
+    "distributed/pipeline/sync/test_worker",
     "distributed/elastic/agent/server/test/api_test",
-    'distributed/elastic/multiprocessing/api_test',
-    'distributed/_sharded_tensor/test_sharded_tensor',
+    "distributed/elastic/multiprocessing/api_test",
+    "distributed/_sharded_tensor/test_sharded_tensor",
 ]
 
 ROCM_BLOCKLIST = [
-    'distributed/nn/jit/test_instantiator',
-    'distributed/rpc/test_faulty_agent',
-    'distributed/rpc/test_tensorpipe_agent',
-    'distributed/rpc/cuda/test_tensorpipe_agent',
-    'distributed/_sharded_tensor/test_sharded_tensor',
-    'test_determination',
-    'test_multiprocessing',
-    'test_jit_legacy',
-    'test_type_hints',
-    'test_openmp',
+    "distributed/nn/jit/test_instantiator",
+    "distributed/rpc/test_faulty_agent",
+    "distributed/rpc/test_tensorpipe_agent",
+    "distributed/rpc/cuda/test_tensorpipe_agent",
+    "distributed/_sharded_tensor/test_sharded_tensor",
+    "test_determination",
+    "test_multiprocessing",
+    "test_jit_legacy",
+    "test_type_hints",
+    "test_openmp",
 ]
 
 RUN_PARALLEL_BLOCKLIST = [
-    'test_cpp_extensions_jit',
-    'test_jit_disabled',
-    'test_mobile_optimizer',
-    'test_multiprocessing',
-    'test_multiprocessing_spawn',
-    'test_namedtuple_return_api',
-    'test_overrides',
-    'test_show_pickle',
-    'test_tensorexpr',
-    'test_cuda_primary_ctx',
-] + [test for test in TESTS if test.startswith('distributed/')]
-
-WINDOWS_COVERAGE_BLOCKLIST = [
-]
-
-
-<<<<<<< HEAD
+    "test_cpp_extensions_jit",
+    "test_jit_disabled",
+    "test_mobile_optimizer",
+    "test_multiprocessing",
+    "test_multiprocessing_spawn",
+    "test_namedtuple_return_api",
+    "test_overrides",
+    "test_show_pickle",
+    "test_tensorexpr",
+    "test_cuda_primary_ctx",
+] + [test for test in TESTS if test.startswith("distributed/")]
+
+WINDOWS_COVERAGE_BLOCKLIST = []
+
+
 # These tests are slow enough that it's worth calculating whether the patch
 # touched any related files first. This list was manually generated, but for every
 # run with --determine-from, we use another generated list based on this one and the
 # previous test stats.
 TARGET_DET_LIST = [
-    'distributions/test_distributions',
-    'test_nn',
-    'test_autograd',
-    'test_cpp_extensions_jit',
-    'test_jit_legacy',
-    'test_dataloader',
-    'test_overrides',
-    'test_linalg',
-    'test_jit',
-    'test_jit_profiling',
-    'test_torch',
-    'test_binary_ufuncs',
-    'test_numpy_interop',
-    'test_reductions',
-    'test_shape_ops',
-    'test_sort_and_select',
-    'test_testing',
-    'test_view_ops',
-    'distributed/nn/jit/test_instantiator',
-    'distributed/rpc/test_tensorpipe_agent',
-    'distributed/rpc/cuda/test_tensorpipe_agent',
-    'distributed/algorithms/ddp_comm_hooks/test_ddp_hooks',
-    'distributed/test_distributed_spawn',
-    'test_cuda',
-    'test_cuda_primary_ctx',
-    'test_cpp_extensions_aot_ninja',
-    'test_cpp_extensions_aot_no_ninja',
-    'test_serialization',
-    'test_optim',
-    'test_utils',
-    'test_multiprocessing',
-    'test_tensorboard',
-    'distributed/test_c10d_common',
-    'distributed/test_c10d_gloo',
-    'distributed/test_c10d_nccl',
-    'distributed/test_jit_c10d',
-    'distributed/test_c10d_spawn_gloo',
-    'distributed/test_c10d_spawn_nccl',
-    'distributed/test_store',
-    'distributed/test_pg_wrapper',
-    'test_quantization',
-    'test_pruning_op',
-    'test_determination',
-    'test_futures',
-    'distributed/pipeline/sync/skip/test_api',
-    'distributed/pipeline/sync/skip/test_gpipe',
-    'distributed/pipeline/sync/skip/test_inspect_skip_layout',
-    'distributed/pipeline/sync/skip/test_leak',
-    'distributed/pipeline/sync/skip/test_portal',
-    'distributed/pipeline/sync/skip/test_stash_pop',
-    'distributed/pipeline/sync/skip/test_tracker',
-    'distributed/pipeline/sync/skip/test_verify_skippables',
-    'distributed/pipeline/sync/test_balance',
-    'distributed/pipeline/sync/test_bugs',
-    'distributed/pipeline/sync/test_checkpoint',
-    'distributed/pipeline/sync/test_copy',
-    'distributed/pipeline/sync/test_deferred_batch_norm',
-    'distributed/pipeline/sync/test_dependency',
-    'distributed/pipeline/sync/test_inplace',
-    'distributed/pipeline/sync/test_microbatch',
-    'distributed/pipeline/sync/test_phony',
-    'distributed/pipeline/sync/test_pipe',
-    'distributed/pipeline/sync/test_pipeline',
-    'distributed/pipeline/sync/test_stream',
-    'distributed/pipeline/sync/test_transparency',
-    'distributed/pipeline/sync/test_worker',
+    "distributions/test_distributions",
+    "test_nn",
+    "test_autograd",
+    "test_cpp_extensions_jit",
+    "test_jit_legacy",
+    "test_dataloader",
+    "test_overrides",
+    "test_linalg",
+    "test_jit",
+    "test_jit_profiling",
+    "test_torch",
+    "test_binary_ufuncs",
+    "test_numpy_interop",
+    "test_reductions",
+    "test_shape_ops",
+    "test_sort_and_select",
+    "test_testing",
+    "test_view_ops",
+    "distributed/nn/jit/test_instantiator",
+    "distributed/rpc/test_tensorpipe_agent",
+    "distributed/rpc/cuda/test_tensorpipe_agent",
+    "distributed/algorithms/ddp_comm_hooks/test_ddp_hooks",
+    "distributed/test_distributed_spawn",
+    "test_cuda",
+    "test_cuda_primary_ctx",
+    "test_cpp_extensions_aot_ninja",
+    "test_cpp_extensions_aot_no_ninja",
+    "test_serialization",
+    "test_optim",
+    "test_utils",
+    "test_multiprocessing",
+    "test_tensorboard",
+    "distributed/test_c10d_common",
+    "distributed/test_c10d_gloo",
+    "distributed/test_c10d_nccl",
+    "distributed/test_jit_c10d",
+    "distributed/test_c10d_spawn_gloo",
+    "distributed/test_c10d_spawn_nccl",
+    "distributed/test_store",
+    "distributed/test_pg_wrapper",
+    "test_quantization",
+    "test_pruning_op",
+    "test_determination",
+    "test_futures",
+    "distributed/pipeline/sync/skip/test_api",
+    "distributed/pipeline/sync/skip/test_gpipe",
+    "distributed/pipeline/sync/skip/test_inspect_skip_layout",
+    "distributed/pipeline/sync/skip/test_leak",
+    "distributed/pipeline/sync/skip/test_portal",
+    "distributed/pipeline/sync/skip/test_stash_pop",
+    "distributed/pipeline/sync/skip/test_tracker",
+    "distributed/pipeline/sync/skip/test_verify_skippables",
+    "distributed/pipeline/sync/test_balance",
+    "distributed/pipeline/sync/test_bugs",
+    "distributed/pipeline/sync/test_checkpoint",
+    "distributed/pipeline/sync/test_copy",
+    "distributed/pipeline/sync/test_deferred_batch_norm",
+    "distributed/pipeline/sync/test_dependency",
+    "distributed/pipeline/sync/test_inplace",
+    "distributed/pipeline/sync/test_microbatch",
+    "distributed/pipeline/sync/test_phony",
+    "distributed/pipeline/sync/test_pipe",
+    "distributed/pipeline/sync/test_pipeline",
+    "distributed/pipeline/sync/test_stream",
+    "distributed/pipeline/sync/test_transparency",
+    "distributed/pipeline/sync/test_worker",
 ]
 
-=======
->>>>>>> 1be1c901
 # the JSON file to store the S3 test stats
-TEST_TIMES_FILE = '.pytorch-test-times.json'
+TEST_TIMES_FILE = ".pytorch-test-times.json"
 
 # if a test file takes longer than 5 min, we add it to TARGET_DET_LIST
 SLOW_TEST_THRESHOLD = 300
 
+_DEP_MODULES_CACHE: Dict[str, set] = {}
+
 DISTRIBUTED_TESTS_CONFIG = {}
 
 
 if dist.is_available():
-    DISTRIBUTED_TESTS_CONFIG['test'] = {
-        'WORLD_SIZE': '1'
-    }
+    DISTRIBUTED_TESTS_CONFIG["test"] = {"WORLD_SIZE": "1"}
     if not TEST_WITH_ROCM and dist.is_mpi_available():
-        DISTRIBUTED_TESTS_CONFIG['mpi'] = {
-            'WORLD_SIZE': '3',
-            'TEST_REPORT_SOURCE_OVERRIDE': 'dist-mpi'
+        DISTRIBUTED_TESTS_CONFIG["mpi"] = {
+            "WORLD_SIZE": "3",
+            "TEST_REPORT_SOURCE_OVERRIDE": "dist-mpi",
         }
     if dist.is_nccl_available():
-        DISTRIBUTED_TESTS_CONFIG['nccl'] = {
-            'WORLD_SIZE': '2' if torch.cuda.device_count() == 2 else '3',
-            'TEST_REPORT_SOURCE_OVERRIDE': 'dist-nccl'
+        DISTRIBUTED_TESTS_CONFIG["nccl"] = {
+            "WORLD_SIZE": "2" if torch.cuda.device_count() == 2 else "3",
+            "TEST_REPORT_SOURCE_OVERRIDE": "dist-nccl",
         }
     if dist.is_gloo_available():
-        DISTRIBUTED_TESTS_CONFIG['gloo'] = {
-            'WORLD_SIZE': '2' if torch.cuda.device_count() == 2 else '3',
-            'TEST_REPORT_SOURCE_OVERRIDE': 'dist-gloo'
+        DISTRIBUTED_TESTS_CONFIG["gloo"] = {
+            "WORLD_SIZE": "2" if torch.cuda.device_count() == 2 else "3",
+            "TEST_REPORT_SOURCE_OVERRIDE": "dist-gloo",
         }
 
 # https://stackoverflow.com/questions/2549939/get-signal-names-from-numbers-in-python
-SIGNALS_TO_NAMES_DICT = {getattr(signal, n): n for n in dir(signal)
-                         if n.startswith('SIG') and '_' not in n}
+SIGNALS_TO_NAMES_DICT = {
+    getattr(signal, n): n for n in dir(signal) if n.startswith("SIG") and "_" not in n
+}
 
 CPP_EXTENSIONS_ERROR = """
 Ninja (https://ninja-build.org) is required for some of the C++ extensions
@@ -396,18 +392,20 @@
 
 PYTORCH_COLLECT_COVERAGE = bool(os.environ.get("PYTORCH_COLLECT_COVERAGE"))
 
-ENABLE_PR_HISTORY_REORDERING = bool(os.environ.get("ENABLE_PR_HISTORY_REORDERING", "0") == "1")
+ENABLE_PR_HISTORY_REORDERING = bool(
+    os.environ.get("ENABLE_PR_HISTORY_REORDERING", "0") == "1"
+)
 
 JIT_EXECUTOR_TESTS = [
-    'test_jit_cuda_fuser',
-    'test_jit_profiling',
-    'test_jit_legacy',
-    'test_jit_fuser_legacy',
+    "test_jit_cuda_fuser",
+    "test_jit_profiling",
+    "test_jit_legacy",
+    "test_jit_fuser_legacy",
 ]
 
 DISTRIBUTED_TESTS = [
-    'distributed/test_distributed_fork',
-    'distributed/test_distributed_spawn',
+    "distributed/test_distributed_fork",
+    "distributed/test_distributed_spawn",
 ]
 
 # Dictionary matching test modules (in TESTS) to lists of test cases (within that test_module) that would be run when
@@ -422,7 +420,7 @@
 
 # The file from which the SPECIFIED_TEST_CASES_DICT will be filled, a CSV of test cases that would be run when
 # options.run_specified_test_cases is enabled.
-SPECIFIED_TEST_CASES_FILE: str = '.pytorch_specified_test_cases.csv'
+SPECIFIED_TEST_CASES_FILE: str = ".pytorch_specified_test_cases.csv"
 
 
 def print_to_stderr(message):
@@ -432,15 +430,18 @@
 def get_test_case_args(test_module, using_pytest) -> List[str]:
     args = []
     # if test_module not specified or specified with '__all__' then run all tests
-    if test_module not in SPECIFIED_TEST_CASES_DICT or '__all__' in SPECIFIED_TEST_CASES_DICT[test_module]:
+    if (
+        test_module not in SPECIFIED_TEST_CASES_DICT
+        or "__all__" in SPECIFIED_TEST_CASES_DICT[test_module]
+    ):
         return args
 
     if using_pytest:
-        args.append('-k')
-        args.append(' or '.join(SPECIFIED_TEST_CASES_DICT[test_module]))
+        args.append("-k")
+        args.append(" or ".join(SPECIFIED_TEST_CASES_DICT[test_module]))
     else:
         for test in SPECIFIED_TEST_CASES_DICT[test_module]:
-            args.append('-k')
+            args.append("-k")
             args.append(test)
 
     return args
@@ -448,59 +449,70 @@
 
 def get_executable_command(options, allow_pytest, disable_coverage=False):
     if options.coverage and not disable_coverage:
-        executable = ['coverage', 'run', '--parallel-mode', '--source=torch']
+        executable = ["coverage", "run", "--parallel-mode", "--source=torch"]
     else:
         executable = [sys.executable]
     if options.pytest:
         if allow_pytest:
-            executable += ['-m', 'pytest']
+            executable += ["-m", "pytest"]
         else:
-            print_to_stderr('Pytest cannot be used for this test. Falling back to unittest.')
+            print_to_stderr(
+                "Pytest cannot be used for this test. Falling back to unittest."
+            )
     return executable
 
 
-def run_test(test_module, test_directory, options, launcher_cmd=None, extra_unittest_args=None):
+def run_test(
+    test_module, test_directory, options, launcher_cmd=None, extra_unittest_args=None
+):
     unittest_args = options.additional_unittest_args.copy()
     if options.verbose:
         unittest_args.append(f'-{"v"*options.verbose}')  # in case of pytest
     if test_module in RUN_PARALLEL_BLOCKLIST:
-        unittest_args = [arg for arg in unittest_args if not arg.startswith('--run-parallel')]
+        unittest_args = [
+            arg for arg in unittest_args if not arg.startswith("--run-parallel")
+        ]
     if extra_unittest_args:
         assert isinstance(extra_unittest_args, list)
         unittest_args.extend(extra_unittest_args)
 
     # If using pytest, replace -f with equivalent -x
     if options.pytest:
-        unittest_args = [arg if arg != '-f' else '-x' for arg in unittest_args]
+        unittest_args = [arg if arg != "-f" else "-x" for arg in unittest_args]
     elif IS_IN_CI:
         # use the downloaded test cases configuration, not supported in pytest
-        unittest_args.extend(['--import-slow-tests', '--import-disabled-tests'])
+        unittest_args.extend(["--import-slow-tests", "--import-disabled-tests"])
 
     # Multiprocessing related tests cannot run with coverage.
     # Tracking issue: https://github.com/pytorch/pytorch/issues/50661
-    disable_coverage = sys.platform == 'win32' and test_module in WINDOWS_COVERAGE_BLOCKLIST
+    disable_coverage = (
+        sys.platform == "win32" and test_module in WINDOWS_COVERAGE_BLOCKLIST
+    )
 
     # Extra arguments are not supported with pytest
-    executable = get_executable_command(options, allow_pytest=not extra_unittest_args,
-                                        disable_coverage=disable_coverage)
+    executable = get_executable_command(
+        options, allow_pytest=not extra_unittest_args, disable_coverage=disable_coverage
+    )
 
     # TODO: move this logic into common_utils.py instead of passing in "-k" individually
     # The following logic for running specified tests will only run for non-distributed tests, as those are dispatched
     # to test_distributed and not run_test (this function)
     if options.run_specified_test_cases:
-        unittest_args.extend(get_test_case_args(test_module, 'pytest' in executable))
+        unittest_args.extend(get_test_case_args(test_module, "pytest" in executable))
 
     # Can't call `python -m unittest test_*` here because it doesn't run code
     # in `if __name__ == '__main__': `. So call `python test_*.py` instead.
-    argv = [test_module + '.py'] + unittest_args
+    argv = [test_module + ".py"] + unittest_args
 
     command = (launcher_cmd or []) + executable + argv
-    print_to_stderr('Executing {} ... [{}]'.format(command, datetime.now()))
+    print_to_stderr("Executing {} ... [{}]".format(command, datetime.now()))
     return shell(command, test_directory)
 
 
 def test_cuda_primary_ctx(test_module, test_directory, options):
-    return run_test(test_module, test_directory, options, extra_unittest_args=['--subprocess'])
+    return run_test(
+        test_module, test_directory, options, extra_unittest_args=["--subprocess"]
+    )
 
 
 def _test_cpp_extensions_aot(test_directory, options, use_ninja):
@@ -512,46 +524,52 @@
             return 1
 
     # Wipe the build folder, if it exists already
-    cpp_extensions_test_dir = os.path.join(test_directory, 'cpp_extensions')
-    cpp_extensions_test_build_dir = os.path.join(cpp_extensions_test_dir, 'build')
+    cpp_extensions_test_dir = os.path.join(test_directory, "cpp_extensions")
+    cpp_extensions_test_build_dir = os.path.join(cpp_extensions_test_dir, "build")
     if os.path.exists(cpp_extensions_test_build_dir):
         shutil.rmtree(cpp_extensions_test_build_dir)
 
     # Build the test cpp extensions modules
     shell_env = os.environ.copy()
-    shell_env['USE_NINJA'] = str(1 if use_ninja else 0)
-    cmd = [sys.executable, 'setup.py', 'install', '--root', './install']
+    shell_env["USE_NINJA"] = str(1 if use_ninja else 0)
+    cmd = [sys.executable, "setup.py", "install", "--root", "./install"]
     return_code = shell(cmd, cwd=cpp_extensions_test_dir, env=shell_env)
     if return_code != 0:
         return return_code
-    if sys.platform != 'win32':
-        return_code = shell(cmd,
-                            cwd=os.path.join(cpp_extensions_test_dir, 'no_python_abi_suffix_test'),
-                            env=shell_env)
+    if sys.platform != "win32":
+        return_code = shell(
+            cmd,
+            cwd=os.path.join(cpp_extensions_test_dir, "no_python_abi_suffix_test"),
+            env=shell_env,
+        )
         if return_code != 0:
             return return_code
 
     # "install" the test modules and run tests
-    python_path = os.environ.get('PYTHONPATH', '')
+    python_path = os.environ.get("PYTHONPATH", "")
     from shutil import copyfile
-    test_module = 'test_cpp_extensions_aot' + ('_ninja' if use_ninja else '_no_ninja')
-    copyfile(test_directory + '/test_cpp_extensions_aot.py', test_directory + '/' + test_module + '.py')
+
+    test_module = "test_cpp_extensions_aot" + ("_ninja" if use_ninja else "_no_ninja")
+    copyfile(
+        test_directory + "/test_cpp_extensions_aot.py",
+        test_directory + "/" + test_module + ".py",
+    )
     try:
-        cpp_extensions = os.path.join(test_directory, 'cpp_extensions')
-        install_directory = ''
+        cpp_extensions = os.path.join(test_directory, "cpp_extensions")
+        install_directory = ""
         # install directory is the one that is named site-packages
-        for root, directories, _ in os.walk(os.path.join(cpp_extensions, 'install')):
+        for root, directories, _ in os.walk(os.path.join(cpp_extensions, "install")):
             for directory in directories:
-                if '-packages' in directory:
+                if "-packages" in directory:
                     install_directory = os.path.join(root, directory)
 
-        assert install_directory, 'install_directory must not be empty'
-        os.environ['PYTHONPATH'] = os.pathsep.join([install_directory, python_path])
+        assert install_directory, "install_directory must not be empty"
+        os.environ["PYTHONPATH"] = os.pathsep.join([install_directory, python_path])
         return run_test(test_module, test_directory, options)
     finally:
-        os.environ['PYTHONPATH'] = python_path
-        if os.path.exists(test_directory + '/' + test_module + '.py'):
-            os.remove(test_directory + '/' + test_module + '.py')
+        os.environ["PYTHONPATH"] = python_path
+        if os.path.exists(test_directory + "/" + test_module + ".py"):
+            os.remove(test_directory + "/" + test_module + ".py")
 
 
 def test_cpp_extensions_aot_ninja(test_module, test_directory, options):
@@ -564,53 +582,73 @@
 
 def test_distributed(test_module, test_directory, options):
     # MPI tests are broken with Python-3.9
-    mpi_available = subprocess.call('command -v mpiexec', shell=True) == 0 and sys.version_info < (3, 9)
+    mpi_available = subprocess.call(
+        "command -v mpiexec", shell=True
+    ) == 0 and sys.version_info < (3, 9)
     if options.verbose and not mpi_available:
-        print_to_stderr(
-            'MPI not available -- MPI backend tests will be skipped')
+        print_to_stderr("MPI not available -- MPI backend tests will be skipped")
     config = DISTRIBUTED_TESTS_CONFIG
     for backend, env_vars in config.items():
-        if sys.platform == 'win32' and backend != 'gloo':
+        if sys.platform == "win32" and backend != "gloo":
             continue
-        if backend == 'mpi' and not mpi_available:
+        if backend == "mpi" and not mpi_available:
             continue
         for with_init_file in {True, False}:
-            if sys.platform == 'win32' and not with_init_file:
+            if sys.platform == "win32" and not with_init_file:
                 continue
             tmp_dir = tempfile.mkdtemp()
             if options.verbose:
                 init_str = "with {} init_method"
                 with_init = init_str.format("file" if with_init_file else "env")
                 print_to_stderr(
-                    'Running distributed tests for the {} backend {}'.format(
-                        backend, with_init))
-            os.environ['TEMP_DIR'] = tmp_dir
-            os.environ['BACKEND'] = backend
-            os.environ['INIT_METHOD'] = 'env://'
+                    "Running distributed tests for the {} backend {}".format(
+                        backend, with_init
+                    )
+                )
+            os.environ["TEMP_DIR"] = tmp_dir
+            os.environ["BACKEND"] = backend
+            os.environ["INIT_METHOD"] = "env://"
             os.environ.update(env_vars)
             if with_init_file:
                 if test_module == "test_distributed_spawn":
-                    init_method = f'{FILE_SCHEMA}{tmp_dir}/'
+                    init_method = f"{FILE_SCHEMA}{tmp_dir}/"
                 else:
-                    init_method = f'{FILE_SCHEMA}{tmp_dir}/shared_init_file'
-                os.environ['INIT_METHOD'] = init_method
+                    init_method = f"{FILE_SCHEMA}{tmp_dir}/shared_init_file"
+                os.environ["INIT_METHOD"] = init_method
             try:
-                os.mkdir(os.path.join(tmp_dir, 'barrier'))
-                os.mkdir(os.path.join(tmp_dir, 'test_dir'))
-                if backend == 'mpi':
+                os.mkdir(os.path.join(tmp_dir, "barrier"))
+                os.mkdir(os.path.join(tmp_dir, "test_dir"))
+                if backend == "mpi":
                     # test mpiexec for --noprefix option
-                    with open(os.devnull, 'w') as devnull:
-                        allowrunasroot_opt = '--allow-run-as-root' if subprocess.call(
-                            'mpiexec --allow-run-as-root -n 1 bash -c ""', shell=True,
-                            stdout=devnull, stderr=subprocess.STDOUT) == 0 else ''
-                        noprefix_opt = '--noprefix' if subprocess.call(
-                            f'mpiexec {allowrunasroot_opt} -n 1 --noprefix bash -c ""', shell=True,
-                            stdout=devnull, stderr=subprocess.STDOUT) == 0 else ''
-
-                    mpiexec = ['mpiexec', '-n', '3', noprefix_opt, allowrunasroot_opt]
-
-                    return_code = run_test(test_module, test_directory, options,
-                                           launcher_cmd=mpiexec)
+                    with open(os.devnull, "w") as devnull:
+                        allowrunasroot_opt = (
+                            "--allow-run-as-root"
+                            if subprocess.call(
+                                'mpiexec --allow-run-as-root -n 1 bash -c ""',
+                                shell=True,
+                                stdout=devnull,
+                                stderr=subprocess.STDOUT,
+                            )
+                            == 0
+                            else ""
+                        )
+                        noprefix_opt = (
+                            "--noprefix"
+                            if subprocess.call(
+                                f'mpiexec {allowrunasroot_opt} -n 1 --noprefix bash -c ""',
+                                shell=True,
+                                stdout=devnull,
+                                stderr=subprocess.STDOUT,
+                            )
+                            == 0
+                            else ""
+                        )
+
+                    mpiexec = ["mpiexec", "-n", "3", noprefix_opt, allowrunasroot_opt]
+
+                    return_code = run_test(
+                        test_module, test_directory, options, launcher_cmd=mpiexec
+                    )
                 else:
                     return_code = run_test(test_module, test_directory, options)
                 if return_code != 0:
@@ -621,15 +659,15 @@
 
 
 CUSTOM_HANDLERS = {
-    'test_cuda_primary_ctx': test_cuda_primary_ctx,
-    'test_cpp_extensions_aot_no_ninja': test_cpp_extensions_aot_no_ninja,
-    'test_cpp_extensions_aot_ninja': test_cpp_extensions_aot_ninja,
-    'distributed/test_distributed_spawn': test_distributed,
+    "test_cuda_primary_ctx": test_cuda_primary_ctx,
+    "test_cpp_extensions_aot_no_ninja": test_cpp_extensions_aot_no_ninja,
+    "test_cpp_extensions_aot_ninja": test_cpp_extensions_aot_ninja,
+    "distributed/test_distributed_spawn": test_distributed,
 }
 
 
 def parse_test_module(test):
-    return test.split('.')[0]
+    return test.split(".")[0]
 
 
 class TestChoices(list):
@@ -642,137 +680,152 @@
 
 def parse_args():
     parser = argparse.ArgumentParser(
-        description='Run the PyTorch unit test suite',
-        epilog='where TESTS is any of: {}'.format(', '.join(TESTS)),
-        formatter_class=argparse.RawTextHelpFormatter)
-    parser.add_argument(
-        '-v',
-        '--verbose',
-        action='count',
+        description="Run the PyTorch unit test suite",
+        epilog="where TESTS is any of: {}".format(", ".join(TESTS)),
+        formatter_class=argparse.RawTextHelpFormatter,
+    )
+    parser.add_argument(
+        "-v",
+        "--verbose",
+        action="count",
         default=0,
-        help='print verbose information and test-by-test results')
-    parser.add_argument(
-        '--jit',
-        '--jit',
-        action='store_true',
-        help='run all jit tests')
-    parser.add_argument(
-        '--distributed-tests',
-        '--distributed-tests',
-        action='store_true',
-        help='run all distributed tests')
-    parser.add_argument(
-        '-pt', '--pytest', action='store_true',
-        help='If true, use `pytest` to execute the tests. E.g., this runs '
-             'TestTorch with pytest in verbose and coverage mode: '
-             'python run_test.py -vci torch -pt')
-    parser.add_argument(
-        '-c', '--coverage', action='store_true', help='enable coverage',
-        default=PYTORCH_COLLECT_COVERAGE)
-    parser.add_argument(
-        '-i',
-        '--include',
-        nargs='+',
+        help="print verbose information and test-by-test results",
+    )
+    parser.add_argument("--jit", "--jit", action="store_true", help="run all jit tests")
+    parser.add_argument(
+        "--distributed-tests",
+        "--distributed-tests",
+        action="store_true",
+        help="run all distributed tests",
+    )
+    parser.add_argument(
+        "-pt",
+        "--pytest",
+        action="store_true",
+        help="If true, use `pytest` to execute the tests. E.g., this runs "
+        "TestTorch with pytest in verbose and coverage mode: "
+        "python run_test.py -vci torch -pt",
+    )
+    parser.add_argument(
+        "-c",
+        "--coverage",
+        action="store_true",
+        help="enable coverage",
+        default=PYTORCH_COLLECT_COVERAGE,
+    )
+    parser.add_argument(
+        "-i",
+        "--include",
+        nargs="+",
         choices=TestChoices(TESTS),
         default=TESTS,
-        metavar='TESTS',
-        help='select a set of tests to include (defaults to ALL tests).'
-             ' tests must be a part of the TESTS list defined in run_test.py')
-    parser.add_argument(
-        '-x',
-        '--exclude',
-        nargs='+',
+        metavar="TESTS",
+        help="select a set of tests to include (defaults to ALL tests)."
+        " tests must be a part of the TESTS list defined in run_test.py",
+    )
+    parser.add_argument(
+        "-x",
+        "--exclude",
+        nargs="+",
         choices=TESTS,
-        metavar='TESTS',
+        metavar="TESTS",
         default=[],
-        help='select a set of tests to exclude')
-    parser.add_argument(
-        '-f',
-        '--first',
+        help="select a set of tests to exclude",
+    )
+    parser.add_argument(
+        "-f",
+        "--first",
         choices=TESTS,
-        metavar='TESTS',
-        help='select the test to start from (excludes previous tests)')
-    parser.add_argument(
-        '-l',
-        '--last',
+        metavar="TESTS",
+        help="select the test to start from (excludes previous tests)",
+    )
+    parser.add_argument(
+        "-l",
+        "--last",
         choices=TESTS,
-        metavar='TESTS',
-        help='select the last test to run (excludes following tests)')
-    parser.add_argument(
-        '--bring-to-front',
-        nargs='+',
+        metavar="TESTS",
+        help="select the last test to run (excludes following tests)",
+    )
+    parser.add_argument(
+        "--bring-to-front",
+        nargs="+",
         choices=TestChoices(TESTS),
         default=[],
-        metavar='TESTS',
-        help='select a set of tests to run first. This can be used in situations'
-             ' where you want to run all tests, but care more about some set, '
-             'e.g. after making a change to a specific component')
-    parser.add_argument(
-        '--ignore-win-blocklist',
-        action='store_true',
-        help='always run blocklisted windows tests')
-    parser.add_argument(
-        '--determine-from',
-        help='File of affected source filenames to determine which tests to run.')
-    parser.add_argument(
-        '--continue-through-error',
-        action='store_true',
-        help='Runs the full test suite despite one of the tests failing',
-        default=strtobool(os.environ.get("CONTINUE_THROUGH_ERROR", "False")))
-    parser.add_argument(
-        'additional_unittest_args',
-        nargs='*',
-        help='additional arguments passed through to unittest, e.g., '
-             'python run_test.py -i sparse -- TestSparse.test_factory_size_check')
-    parser.add_argument(
-        '--export-past-test-times',
-        nargs='?',
+        metavar="TESTS",
+        help="select a set of tests to run first. This can be used in situations"
+        " where you want to run all tests, but care more about some set, "
+        "e.g. after making a change to a specific component",
+    )
+    parser.add_argument(
+        "--ignore-win-blocklist",
+        action="store_true",
+        help="always run blocklisted windows tests",
+    )
+    parser.add_argument(
+        "--determine-from",
+        help="File of affected source filenames to determine which tests to run.",
+    )
+    parser.add_argument(
+        "--continue-through-error",
+        action="store_true",
+        help="Runs the full test suite despite one of the tests failing",
+        default=strtobool(os.environ.get("CONTINUE_THROUGH_ERROR", "False")),
+    )
+    parser.add_argument(
+        "additional_unittest_args",
+        nargs="*",
+        help="additional arguments passed through to unittest, e.g., "
+        "python run_test.py -i sparse -- TestSparse.test_factory_size_check",
+    )
+    parser.add_argument(
+        "--export-past-test-times",
+        nargs="?",
         type=str,
         const=TEST_TIMES_FILE,
-        help='dumps test times from previous S3 stats into a file, format JSON',
-    )
-    parser.add_argument(
-        '--shard',
+        help="dumps test times from previous S3 stats into a file, format JSON",
+    )
+    parser.add_argument(
+        "--shard",
         nargs=2,
         type=int,
-        help='runs a shard of the tests (taking into account other selections), e.g., '
-        '--shard 2 3 will break up the selected tests into 3 shards and run the tests '
-        'in the 2nd shard (the first number should not exceed the second)',
-    )
-    parser.add_argument(
-        '--exclude-jit-executor',
-        action='store_true',
-        help='exclude tests that are run for a specific jit config'
-    )
-    parser.add_argument(
-        '--exclude-distributed-tests',
-        action='store_true',
-        help='exclude distributed tests'
-    )
-    parser.add_argument(
-        '--run-specified-test-cases',
-        nargs='?',
+        help="runs a shard of the tests (taking into account other selections), e.g., "
+        "--shard 2 3 will break up the selected tests into 3 shards and run the tests "
+        "in the 2nd shard (the first number should not exceed the second)",
+    )
+    parser.add_argument(
+        "--exclude-jit-executor",
+        action="store_true",
+        help="exclude tests that are run for a specific jit config",
+    )
+    parser.add_argument(
+        "--exclude-distributed-tests",
+        action="store_true",
+        help="exclude distributed tests",
+    )
+    parser.add_argument(
+        "--run-specified-test-cases",
+        nargs="?",
         type=str,
         const=SPECIFIED_TEST_CASES_FILE,
-        help='load specified test cases file dumped from previous OSS CI stats, format CSV. '
-        ' If all test cases should run for a <test_module> please add a single row: \n'
-        ' test_filename,test_case_name\n'
-        ' ...\n'
-        ' <test_module>,__all__\n'
-        ' ...\n'
-        'how we use the stats will be based on option "--use-specified-test-cases-by".'
-    )
-    parser.add_argument(
-        '--use-specified-test-cases-by',
+        help="load specified test cases file dumped from previous OSS CI stats, format CSV. "
+        " If all test cases should run for a <test_module> please add a single row: \n"
+        " test_filename,test_case_name\n"
+        " ...\n"
+        " <test_module>,__all__\n"
+        " ...\n"
+        'how we use the stats will be based on option "--use-specified-test-cases-by".',
+    )
+    parser.add_argument(
+        "--use-specified-test-cases-by",
         type=str,
-        choices=['include', 'bring-to-front'],
-        default='include',
+        choices=["include", "bring-to-front"],
+        default="include",
         help='used together with option "--run-specified-test-cases". When specified test case '
-        'file is set, this option allows the user to control whether to only run the specified test '
-        'modules or to simply bring the specified modules to front and also run the remaining '
-        'modules. Note: regardless of this option, we will only run the specified test cases '
-        ' within a specified test module. For unspecified test modules with the bring-to-front '
-        'option, all test cases will be run, as one may expect.',
+        "file is set, this option allows the user to control whether to only run the specified test "
+        "modules or to simply bring the specified modules to front and also run the remaining "
+        "modules. Note: regardless of this option, we will only run the specified test cases "
+        " within a specified test module. For unspecified test modules with the bring-to-front "
+        "option, all test cases will be run, as one may expect.",
     )
     return parser.parse_args()
 
@@ -820,7 +873,7 @@
         for test in tests_copy:
             if test.startswith(exclude_test):
                 if exclude_message is not None:
-                    print_to_stderr('Excluding {} {}'.format(test, exclude_message))
+                    print_to_stderr("Excluding {} {}".format(test, exclude_message))
                 selected_tests.remove(test)
     return selected_tests
 
@@ -828,9 +881,9 @@
 def get_selected_tests(options):
     # First make sure run specific test cases options are processed.
     if options.run_specified_test_cases:
-        if options.use_specified_test_cases_by == 'include':
+        if options.use_specified_test_cases_by == "include":
             options.include = list(SPECIFIED_TEST_CASES_DICT.keys())
-        elif options.use_specified_test_cases_by == 'bring-to-front':
+        elif options.use_specified_test_cases_by == "bring-to-front":
             options.bring_to_front = list(SPECIFIED_TEST_CASES_DICT.keys())
 
     selected_tests = options.include
@@ -838,17 +891,20 @@
     # filter if there's JIT only and distributed only test options
     if options.jit:
         selected_tests = list(
-            filter(lambda test_name: "jit" in test_name, selected_tests))
+            filter(lambda test_name: "jit" in test_name, selected_tests)
+        )
 
     if options.distributed_tests:
         selected_tests = list(
-            filter(lambda test_name: test_name in DISTRIBUTED_TESTS, selected_tests))
+            filter(lambda test_name: test_name in DISTRIBUTED_TESTS, selected_tests)
+        )
 
     # process reordering
     if options.bring_to_front:
         to_front = set(options.bring_to_front)
-        selected_tests = options.bring_to_front + list(filter(lambda name: name not in to_front,
-                                                              selected_tests))
+        selected_tests = options.bring_to_front + list(
+            filter(lambda name: name not in to_front, selected_tests)
+        )
 
     if options.first:
         first_index = find_test_index(options.first, selected_tests)
@@ -856,7 +912,7 @@
 
     if options.last:
         last_index = find_test_index(options.last, selected_tests, find_last_index=True)
-        selected_tests = selected_tests[:last_index + 1]
+        selected_tests = selected_tests[: last_index + 1]
 
     # process exclusion
     if options.exclude_jit_executor:
@@ -867,35 +923,40 @@
 
     selected_tests = exclude_tests(options.exclude, selected_tests)
 
-    if sys.platform == 'win32' and not options.ignore_win_blocklist:
-        target_arch = os.environ.get('VSCMD_ARG_TGT_ARCH')
-        if target_arch != 'x64':
-            WINDOWS_BLOCKLIST.append('cpp_extensions_aot_no_ninja')
-            WINDOWS_BLOCKLIST.append('cpp_extensions_aot_ninja')
-            WINDOWS_BLOCKLIST.append('cpp_extensions_jit')
-            WINDOWS_BLOCKLIST.append('jit')
-            WINDOWS_BLOCKLIST.append('jit_fuser')
-
-        selected_tests = exclude_tests(WINDOWS_BLOCKLIST, selected_tests, 'on Windows')
+    if sys.platform == "win32" and not options.ignore_win_blocklist:
+        target_arch = os.environ.get("VSCMD_ARG_TGT_ARCH")
+        if target_arch != "x64":
+            WINDOWS_BLOCKLIST.append("cpp_extensions_aot_no_ninja")
+            WINDOWS_BLOCKLIST.append("cpp_extensions_aot_ninja")
+            WINDOWS_BLOCKLIST.append("cpp_extensions_jit")
+            WINDOWS_BLOCKLIST.append("jit")
+            WINDOWS_BLOCKLIST.append("jit_fuser")
+
+        selected_tests = exclude_tests(WINDOWS_BLOCKLIST, selected_tests, "on Windows")
 
     elif TEST_WITH_ROCM:
-        selected_tests = exclude_tests(ROCM_BLOCKLIST, selected_tests, 'on ROCm')
+        selected_tests = exclude_tests(ROCM_BLOCKLIST, selected_tests, "on ROCm")
 
     # sharding
     if options.shard:
         assert len(options.shard) == 2, "Unexpected shard format"
         assert min(options.shard) > 0, "Shards must be positive numbers"
         which_shard, num_shards = options.shard
-        assert which_shard <= num_shards, "Selected shard must be less than or equal to total number of shards"
-        assert num_shards <= len(selected_tests), f"Number of shards must be less than {len(selected_tests)}"
+        assert (
+            which_shard <= num_shards
+        ), "Selected shard must be less than or equal to total number of shards"
+        assert num_shards <= len(
+            selected_tests
+        ), f"Number of shards must be less than {len(selected_tests)}"
         # TODO: fix this to use test_times_filename, but currently this is not working
         # because setting the export arg immeidately halts the test execution.
-        selected_tests = get_shard_based_on_S3(which_shard, num_shards, selected_tests, TEST_TIMES_FILE)
+        selected_tests = get_shard_based_on_S3(
+            which_shard, num_shards, selected_tests, TEST_TIMES_FILE
+        )
 
     return selected_tests
 
 
-<<<<<<< HEAD
 def test_impact_of_file(filename):
     """Determine what class of impact this file has on test runs.
 
@@ -908,27 +969,27 @@
         CI - CI configuration files
     """
     parts = filename.split(os.sep)
-    if parts[0] in ['.jenkins', '.circleci']:
-        return 'CI'
-    if parts[0] in ['docs', 'scripts', 'CODEOWNERS', 'README.md']:
-        return 'NONE'
-    elif parts[0] == 'torch':
-        if parts[-1].endswith('.py') or parts[-1].endswith('.pyi'):
-            return 'TORCH'
-    elif parts[0] == 'caffe2':
-        if parts[-1].endswith('.py') or parts[-1].endswith('.pyi'):
-            return 'CAFFE2'
-    elif parts[0] == 'test':
-        if parts[-1].endswith('.py') or parts[-1].endswith('.pyi'):
-            return 'TEST'
-
-    return 'UNKNOWN'
+    if parts[0] in [".jenkins", ".circleci"]:
+        return "CI"
+    if parts[0] in ["docs", "scripts", "CODEOWNERS", "README.md"]:
+        return "NONE"
+    elif parts[0] == "torch":
+        if parts[-1].endswith(".py") or parts[-1].endswith(".pyi"):
+            return "TORCH"
+    elif parts[0] == "caffe2":
+        if parts[-1].endswith(".py") or parts[-1].endswith(".pyi"):
+            return "CAFFE2"
+    elif parts[0] == "test":
+        if parts[-1].endswith(".py") or parts[-1].endswith(".pyi"):
+            return "TEST"
+
+    return "UNKNOWN"
 
 
 def log_test_reason(file_type, filename, test, options):
     if options.verbose:
         print_to_stderr(
-            'Determination found {} file {} -- running {}'.format(
+            "Determination found {} file {} -- running {}".format(
                 file_type,
                 filename,
                 test,
@@ -942,37 +1003,37 @@
         return _DEP_MODULES_CACHE[test]
 
     repo_root = os.path.dirname(os.path.dirname(os.path.abspath(__file__)))
-    test_location = os.path.join(repo_root, 'test', test + '.py')
+    test_location = os.path.join(repo_root, "test", test + ".py")
     finder = modulefinder.ModuleFinder(
         # Ideally exclude all third party modules, to speed up calculation.
         excludes=[
-            'scipy',
-            'numpy',
-            'numba',
-            'multiprocessing',
-            'sklearn',
-            'setuptools',
-            'hypothesis',
-            'llvmlite',
-            'joblib',
-            'email',
-            'importlib',
-            'unittest',
-            'urllib',
-            'json',
-            'collections',
+            "scipy",
+            "numpy",
+            "numba",
+            "multiprocessing",
+            "sklearn",
+            "setuptools",
+            "hypothesis",
+            "llvmlite",
+            "joblib",
+            "email",
+            "importlib",
+            "unittest",
+            "urllib",
+            "json",
+            "collections",
             # Modules below are excluded because they are hitting https://bugs.python.org/issue40350
             # Trigger AttributeError: 'NoneType' object has no attribute 'is_package'
-            'mpl_toolkits',
-            'google',
-            'onnx',
+            "mpl_toolkits",
+            "google",
+            "onnx",
             # Triggers RecursionError
-            'mypy'
+            "mypy",
         ],
     )
     # HACK: some platforms default to ascii, so we can't just run_script :(
-    with open(test_location, 'r', encoding='utf-8') as fp:
-        finder.load_module('__main__', fp, test_location, ('', 'r', 1))
+    with open(test_location, "r", encoding="utf-8") as fp:
+        finder.load_module("__main__", fp, test_location, ("", "r", 1))
 
     dep_modules = set(finder.modules.keys())
     _DEP_MODULES_CACHE[test] = dep_modules
@@ -984,69 +1045,67 @@
     # Some tests are faster to execute than to determine.
     if test not in target_det_list:
         if options.verbose:
-            print_to_stderr(f'Running {test} without determination')
+            print_to_stderr(f"Running {test} without determination")
         return True
     # HACK: "no_ninja" is not a real module
-    if test.endswith('_no_ninja'):
-        test = test[:(-1 * len('_no_ninja'))]
-    if test.endswith('_ninja'):
-        test = test[:(-1 * len('_ninja'))]
+    if test.endswith("_no_ninja"):
+        test = test[: (-1 * len("_no_ninja"))]
+    if test.endswith("_ninja"):
+        test = test[: (-1 * len("_ninja"))]
 
     dep_modules = get_dep_modules(test)
 
     for touched_file in touched_files:
         file_type = test_impact_of_file(touched_file)
-        if file_type == 'NONE':
+        if file_type == "NONE":
             continue
-        elif file_type == 'CI':
+        elif file_type == "CI":
             # Force all tests to run if any change is made to the CI
             # configurations.
             log_test_reason(file_type, touched_file, test, options)
             return True
-        elif file_type == 'UNKNOWN':
+        elif file_type == "UNKNOWN":
             # Assume uncategorized source files can affect every test.
             log_test_reason(file_type, touched_file, test, options)
             return True
-        elif file_type in ['TORCH', 'CAFFE2', 'TEST']:
+        elif file_type in ["TORCH", "CAFFE2", "TEST"]:
             parts = os.path.splitext(touched_file)[0].split(os.sep)
             touched_module = ".".join(parts)
             # test/ path does not have a "test." namespace
-            if touched_module.startswith('test.'):
-                touched_module = touched_module.split('test.')[1]
-            if (
-                touched_module in dep_modules
-                or touched_module == test.replace('/', '.')
+            if touched_module.startswith("test."):
+                touched_module = touched_module.split("test.")[1]
+            if touched_module in dep_modules or touched_module == test.replace(
+                "/", "."
             ):
                 log_test_reason(file_type, touched_file, test, options)
                 return True
 
     # If nothing has determined the test has run, don't run the test.
     if options.verbose:
-        print_to_stderr(f'Determination is skipping {test}')
+        print_to_stderr(f"Determination is skipping {test}")
 
     return False
 
 
-=======
->>>>>>> 1be1c901
 def run_test_module(test: str, test_directory: str, options) -> Optional[str]:
     test_module = parse_test_module(test)
 
     # Printing the date here can help diagnose which tests are slow
-    print_to_stderr('Running {} ... [{}]'.format(test, datetime.now()))
+    print_to_stderr("Running {} ... [{}]".format(test, datetime.now()))
     handler = CUSTOM_HANDLERS.get(test_module, run_test)
     return_code = handler(test_module, test_directory, options)
     assert isinstance(return_code, int) and not isinstance(
-        return_code, bool), 'Return code should be an integer'
+        return_code, bool
+    ), "Return code should be an integer"
     if return_code == 0:
         return None
 
-    message = f'{test} failed!'
+    message = f"{test} failed!"
     if return_code < 0:
         # subprocess.Popen returns the child process' exit signal as
         # return code -N, where N is the signal number.
         signal_name = SIGNALS_TO_NAMES_DICT[-return_code]
-        message += f' Received signal: {signal_name}'
+        message += f" Received signal: {signal_name}"
     return message
 
 
@@ -1056,69 +1115,62 @@
     # TODO: move this export & download function in tools/ folder
     test_times_filename = options.export_past_test_times
     if test_times_filename:
-        print(f'Exporting past test times from S3 to {test_times_filename}, no tests will be run.')
+        print(
+            f"Exporting past test times from S3 to {test_times_filename}, no tests will be run."
+        )
         export_S3_test_times(test_times_filename)
         return
 
     specified_test_cases_filename = options.run_specified_test_cases
     if specified_test_cases_filename:
-        print(f'Loading specified test cases to run from {specified_test_cases_filename}.')
+        print(
+            f"Loading specified test cases to run from {specified_test_cases_filename}."
+        )
         global SPECIFIED_TEST_CASES_DICT
-        SPECIFIED_TEST_CASES_DICT = get_specified_test_cases(specified_test_cases_filename, TESTS)
-
-    test_directory = str(REPO_ROOT / "test")
+        SPECIFIED_TEST_CASES_DICT = get_specified_test_cases(
+            specified_test_cases_filename, TESTS
+        )
+
+    test_directory = os.path.dirname(os.path.abspath(__file__))
     selected_tests = get_selected_tests(options)
 
     if options.verbose:
-        print_to_stderr('Selected tests: {}'.format(', '.join(selected_tests)))
+        print_to_stderr("Selected tests: {}".format(", ".join(selected_tests)))
 
     if options.coverage and not PYTORCH_COLLECT_COVERAGE:
-        shell(['coverage', 'erase'])
+        shell(["coverage", "erase"])
 
     if options.determine_from is not None and os.path.exists(options.determine_from):
-<<<<<<< HEAD
-        slow_tests = get_slow_tests_based_on_S3(TESTS, TARGET_DET_LIST, SLOW_TEST_THRESHOLD)
-        print('Added the following tests to target_det tests as calculated based on S3:')
-        print(slow_tests)
-        with open(options.determine_from, 'r') as fh:
-=======
         slow_tests = get_slow_tests_based_on_S3(
             TESTS, TARGET_DET_LIST, SLOW_TEST_THRESHOLD
         )
-        print_to_stderr(
+        print(
             "Added the following tests to target_det tests as calculated based on S3:"
         )
-        print_to_stderr(slow_tests)
+        print(slow_tests)
         with open(options.determine_from, "r") as fh:
->>>>>>> 1be1c901
             touched_files = [
-                os.path.normpath(name.strip()) for name in fh.read().split('\n')
+                os.path.normpath(name.strip())
+                for name in fh.read().split("\n")
                 if len(name.strip()) > 0
             ]
         # HACK: Ensure the 'test' paths can be traversed by Modulefinder
-<<<<<<< HEAD
-        sys.path.append('test')
-        selected_tests = [
-            test for test in selected_tests
-            if determine_target(TARGET_DET_LIST + slow_tests, test, touched_files, options)
-        ]
-        sys.path.remove('test')
-=======
-        sys.path.append(test_directory)
+        sys.path.append("test")
         selected_tests = [
             test
             for test in selected_tests
-            if should_run_test(
+            if determine_target(
                 TARGET_DET_LIST + slow_tests, test, touched_files, options
             )
         ]
-        sys.path.remove(test_directory)
->>>>>>> 1be1c901
+        sys.path.remove("test")
 
     if IS_IN_CI:
-        selected_tests = get_reordered_tests(selected_tests, ENABLE_PR_HISTORY_REORDERING)
+        selected_tests = get_reordered_tests(
+            selected_tests, ENABLE_PR_HISTORY_REORDERING
+        )
         # downloading test cases configuration to local environment
-        get_test_case_configs(dirpath=test_directory)
+        get_test_case_configs(dirpath=os.path.dirname(os.path.abspath(__file__)))
 
     has_failed = False
     failure_messages = []
@@ -1138,13 +1190,9 @@
     finally:
         if options.coverage:
             from coverage import Coverage
-<<<<<<< HEAD
+
             test_dir = os.path.dirname(os.path.abspath(__file__))
             with set_cwd(test_dir):
-=======
-
-            with set_cwd(test_directory):
->>>>>>> 1be1c901
                 cov = Coverage()
                 if PYTORCH_COLLECT_COVERAGE:
                     cov.load()
@@ -1158,5 +1206,6 @@
             print_to_stderr(err)
         sys.exit(1)
 
-if __name__ == '__main__':
+
+if __name__ == "__main__":
     main()