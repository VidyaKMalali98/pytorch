--- conflicted
+++ resolved
@@ -2862,7 +2862,28 @@
             if n.target == "lstm":
                 self.assertEqual(type(n.args[1]), tuple)
 
-<<<<<<< HEAD
+    def test_lowering(self):
+        class M(torch.nn.Module):
+            def forward(self, x):
+                return torch.nn.functional.relu(x)
+
+        m = M().eval()
+        m = prepare_fx(m, {"": default_qconfig})
+        m_copy = copy.deepcopy(m)
+        m = convert_fx(m)
+        m_ref = convert_fx(m_copy, is_reference=True)
+        node_occurrence = {
+            ns.call_function(torch.quantize_per_tensor): 1,
+            ns.call_method("dequantize"): 1
+        }
+        node_occurrence_ref = {
+            ns.call_function(torch.quantize_per_tensor): 2,
+            ns.call_method("dequantize"): 2
+        }
+
+        self.checkGraphModuleNodes(m, expected_node_occurrence=node_occurrence)
+        self.checkGraphModuleNodes(m_ref, expected_node_occurrence=node_occurrence_ref)
+
     @skipIfNoFBGEMM
     def test_dynamic_with_fusion(self):
         """
@@ -2913,29 +2934,6 @@
             ns.call_function(torch.ops.quantized.linear_relu_dynamic),
         ]
         self.checkGraphModuleNodes(m, expected_node_list=node_list)
-=======
-    def test_lowering(self):
-        class M(torch.nn.Module):
-            def forward(self, x):
-                return torch.nn.functional.relu(x)
-
-        m = M().eval()
-        m = prepare_fx(m, {"": default_qconfig})
-        m_copy = copy.deepcopy(m)
-        m = convert_fx(m)
-        m_ref = convert_fx(m_copy, is_reference=True)
-        node_occurrence = {
-            ns.call_function(torch.quantize_per_tensor): 1,
-            ns.call_method("dequantize"): 1
-        }
-        node_occurrence_ref = {
-            ns.call_function(torch.quantize_per_tensor): 2,
-            ns.call_method("dequantize"): 2
-        }
-
-        self.checkGraphModuleNodes(m, expected_node_occurrence=node_occurrence)
-        self.checkGraphModuleNodes(m_ref, expected_node_occurrence=node_occurrence_ref)
->>>>>>> 1be1c901
 
 @skipIfNoFBGEMM
 class TestQuantizeFxOps(QuantizationTestCase):
