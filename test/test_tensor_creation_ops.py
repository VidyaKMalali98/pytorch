--- conflicted
+++ resolved
@@ -15,13 +15,8 @@
 from torch.testing._internal.common_device_type import (
     instantiate_device_type_tests, deviceCountAtLeast, onlyOnCPUAndCUDA,
     onlyCPU, largeTensorTest, precisionOverride, dtypes,
-<<<<<<< HEAD
     onlyCUDA, skipCPUIf, dtypesIfCUDA, dtypesIfCPU, skipMeta, get_all_device_types)
-from torch.testing._internal.dtype_getters import (
-=======
-    onlyCUDA, skipCPUIf, dtypesIfCUDA, dtypesIfCPU, skipMeta)
 from torch.testing._internal.common_dtype import (
->>>>>>> 63fa42e6
     get_all_dtypes, get_all_math_dtypes, get_all_int_dtypes, get_all_fp_dtypes, get_all_complex_dtypes
 )
 
